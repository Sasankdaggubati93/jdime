--- conflicted
+++ resolved
@@ -22,12 +22,9 @@
  *     Georg Seibt <seibt@fim.uni-passau.de>
  */
 import org.ajoberstar.grgit.Grgit
-<<<<<<< HEAD
 import org.ajoberstar.grgit.operation.BranchAddOp
-=======
 import org.gradle.api.tasks.wrapper.Wrapper
 import org.gradle.api.tasks.wrapper.Wrapper.DistributionType;
->>>>>>> 677ed336
 
 plugins {
     id 'application'
