--- conflicted
+++ resolved
@@ -28,11 +28,7 @@
     id 'application'
     id 'eclipse'
     id 'idea'
-<<<<<<< HEAD
-    id "org.ajoberstar.grgit" version "1.6.0"
-=======
     id "org.ajoberstar.grgit" version "1.7.0"
->>>>>>> 632fff76
     id "com.github.hierynomus.license" version "0.13.1"
     id "com.scuilion.syntastic" version "0.3.8"
 }
@@ -77,11 +73,7 @@
     compile 'com.google.code.gson:gson:2.8.0'
     compile 'de.uni-passau.fim.seibt:kvconfig:1.0'
     compile project(':JNativeMerge')
-<<<<<<< HEAD
-    compile files('lib/JJ7.jar')
-=======
     compile files('lib/extendj.jar')
->>>>>>> 632fff76
     testCompile 'junit:junit:4.12'
 }
 
@@ -185,11 +177,7 @@
     enableAssertions = true
 }
 
-<<<<<<< HEAD
-def testFilesBranchName = "feature/external_testcases"
-=======
 def testFilesBranchName = "feature/extendj_update"
->>>>>>> 632fff76
 
 task getTestFiles {
     def gitURI = "https://github.com/se-passau/jdime-testfiles.git"
@@ -213,15 +201,6 @@
         def grgit = Grgit.open(dir: testFilesDir)
         grgit.fetch()
 
-<<<<<<< HEAD
-        def tfBranch = grgit.resolve.toBranch(testFilesBranchName)
-
-        if (tfBranch == null) {
-            grgit.branch.add(name: testFilesBranchName, startPoint: "origin/$testFilesBranchName", mode: BranchAddOp.Mode.TRACK)
-        }
-
-        def status = grgit.branch.status(name: testFilesBranchName)
-=======
         if (grgit.resolve.toBranch(testFilesBranchName) == null) {
             grgit.branch.add(name: testFilesBranchName, startPoint: "origin/$testFilesBranchName",
                              mode: BranchAddOp.Mode.TRACK)
@@ -230,7 +209,6 @@
         def status = grgit.branch.status(name: testFilesBranchName)
 
         grgit.checkout(branch: testFilesBranchName)
->>>>>>> 632fff76
         grgit.close()
 
         return status.behindCount != 0
