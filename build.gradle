--- conflicted
+++ resolved
@@ -164,12 +164,8 @@
 }
 
 task getTestFiles {
-<<<<<<< HEAD
-    def gitURI = "https://github.com/xai/jdime-testfiles"
-=======
     def gitURI = "https://github.com/se-passau/jdime-testfiles.git"
     def testFilesDir = new File(rootProject.buildDir, 'jdime-testfiles')
->>>>>>> eb3e42ec
 
     description = "Clones (or pulls) the JDime test files repository from GitHub."
     group = 'verification'
