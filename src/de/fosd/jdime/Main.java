--- conflicted
+++ resolved
@@ -60,18 +60,13 @@
 
     private static final Logger LOG = Logger.getLogger(Main.class.getCanonicalName());
 
-<<<<<<< HEAD
-    public static final String TOOLNAME = "jdime";
-    public static final String VERSION = "0.3.11-develop";
-
-    /**
-     * Prevent instantiation.
-     */
-    private Main() {}
-=======
     private static final String TOOLNAME = "jdime";
     private static final String VERSION = "0.4.0-develop";
->>>>>>> 67bb2442
+
+    /**
+     * Prevent instantiation.
+     */
+    private Main() {}
 
     /**
      * Perform a merge operation on the input files or directories.
