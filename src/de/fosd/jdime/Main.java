--- conflicted
+++ resolved
@@ -60,11 +60,7 @@
 
 	private static final Logger LOG = Logger.getLogger(ClassUtils.getShortClassName(Main.class));
 	private static final String TOOLNAME = "jdime";
-<<<<<<< HEAD
-	private static final String VERSION = "0.3.6";
-=======
 	private static final String VERSION = "0.3.7";
->>>>>>> e66409b3
 
 	/**
 	 * Perform a merge operation on the input files or directories.
