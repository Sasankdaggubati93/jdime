--- conflicted
+++ resolved
@@ -47,21 +47,6 @@
 import de.fosd.jdime.operations.Operation;
 import de.fosd.jdime.stats.KeyEnums;
 import de.fosd.jdime.stats.MergeScenarioStatistics;
-<<<<<<< HEAD
-import org.jastadd.extendj.ast.ASTNode;
-import org.jastadd.extendj.ast.Block;
-import org.jastadd.extendj.ast.BytecodeParser;
-import org.jastadd.extendj.ast.BytecodeReader;
-import org.jastadd.extendj.ast.ClassDecl;
-import org.jastadd.extendj.ast.ConstructorDecl;
-import org.jastadd.extendj.ast.ImportDecl;
-import org.jastadd.extendj.ast.InterfaceDecl;
-import org.jastadd.extendj.ast.Literal;
-import org.jastadd.extendj.ast.MethodDecl;
-import org.jastadd.extendj.ast.Program;
-import org.jastadd.extendj.ast.TryStmt;
-import org.jastadd.extendj.parser.JavaParser;
-=======
 import org.extendj.ast.ASTNode;
 import org.extendj.ast.Block;
 import org.extendj.ast.ClassDecl;
@@ -72,7 +57,6 @@
 import org.extendj.ast.MethodDecl;
 import org.extendj.ast.Program;
 import org.extendj.ast.TryStmt;
->>>>>>> 2b3fded0
 
 import static de.fosd.jdime.strdump.DumpMode.PLAINTEXT_TREE;
 
@@ -113,26 +97,6 @@
     }
 
     /**
-<<<<<<< HEAD
-     * Initializes a program.
-     *
-     * @return program
-     */
-    private static Program initProgram() {
-        Program program = new Program();
-
-        JavaParser javaParser = new JavaParser();
-        BytecodeReader byteCodeParser = (is, fullName, p) -> new BytecodeParser(is, fullName).parse(null, null, p);
-
-        program.initJavaParser(javaParser::parse);
-        program.initBytecodeReader(byteCodeParser);
-
-        return program;
-    }
-
-    /**
-=======
->>>>>>> 2b3fded0
      * Encapsulated ASTNode.
      */
     protected ASTNode<?> astnode;
@@ -206,7 +170,6 @@
             throw new RuntimeException(e);
         }
     }
-<<<<<<< HEAD
 
     /**
      * Adds {@code ASTNodeArtifact} children to this artifact encapsulating the children of the {@link #astnode}.
@@ -224,25 +187,6 @@
             children.add(child);
         }
 
-=======
-
-    /**
-     * Adds {@code ASTNodeArtifact} children to this artifact encapsulating the children of the {@link #astnode}.
-     *
-     * @param number
-     *         supplies the numbers for the added children
-     */
-    private void initializeChildren(Supplier<Integer> number) {
-        List<ASTNodeArtifact> children = new ArtifactList<>();
-
-        for (int i = 0; i < astnode.getNumChild(); i++) {
-            ASTNodeArtifact child = new ASTNodeArtifact(getRevision(), number, astnode.getChild(i));
-
-            child.setParent(this);
-            children.add(child);
-        }
-
->>>>>>> 2b3fded0
         setChildren(children);
     }
 
@@ -285,12 +229,6 @@
         }
 
         LOG.finest(() -> Artifacts.root(this).dump(PLAINTEXT_TREE));
-<<<<<<< HEAD
-
-        String indent = isRoot() ? "" : astnode.extractIndent();
-        String prettyprint = indent + astnode.prettyPrint();
-=======
->>>>>>> 2b3fded0
 
         return astnode.prettyPrint();
     }
