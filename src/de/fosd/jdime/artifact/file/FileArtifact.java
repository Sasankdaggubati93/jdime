--- conflicted
+++ resolved
@@ -65,10 +65,7 @@
 import org.apache.commons.io.FileUtils;
 import org.apache.commons.io.comparator.CompositeFileComparator;
 
-<<<<<<< HEAD
-=======
 import static de.fosd.jdime.stats.MergeScenarioStatus.FAILED;
->>>>>>> 632fff76
 import static java.nio.charset.StandardCharsets.UTF_8;
 import static java.util.logging.Level.SEVERE;
 import static org.apache.commons.io.comparator.DirectoryFileComparator.DIRECTORY_COMPARATOR;
@@ -273,11 +270,7 @@
         }
 
         this.file = IntStream.range(0, Integer.MAX_VALUE).mapToObj(toFile).filter(f -> !f.exists()).findFirst()
-<<<<<<< HEAD
-                .orElseThrow(() -> new AbortException("Could not find an available file name for the pretend file or directory."));
-=======
                 .orElseThrow(() -> new AbortException("Could not find an available file name for the virtual file or directory."));
->>>>>>> 632fff76
     }
 
     /**
@@ -692,9 +685,6 @@
             }
 
             try {
-<<<<<<< HEAD
-                strategy.merge(operation, context);
-=======
                 try {
                     strategy.merge(operation, context);
                 } catch (Throwable e) {
@@ -705,7 +695,6 @@
 
                     throw e;
                 }
->>>>>>> 632fff76
             } catch (AbortException e) {
                 throw e; // AbortExceptions must always cause the merge to be aborted
             } catch (RuntimeException e) {
