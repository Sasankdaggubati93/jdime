/*
 * Copyright (C) 2013-2014 Olaf Lessenich
 * Copyright (C) 2014-2015 University of Passau, Germany
 *
 * This library is free software; you can redistribute it and/or
 * modify it under the terms of the GNU Lesser General Public
 * License as published by the Free Software Foundation; either
 * version 2.1 of the License, or (at your option) any later version.
 *
 * This library is distributed in the hope that it will be useful,
 * but WITHOUT ANY WARRANTY; without even the implied warranty of
 * MERCHANTABILITY or FITNESS FOR A PARTICULAR PURPOSE.  See the GNU
 * Lesser General Public License for more details.
 *
 * You should have received a copy of the GNU Lesser General Public
 * License along with this library; if not, write to the Free Software
 * Foundation, Inc., 51 Franklin Street, Fifth Floor, Boston,
 * MA 02110-1301  USA
 *
 * Contributors:
 *     Olaf Lessenich <lessenic@fim.uni-passau.de>
 *     Kathrin Hanauer <hanauer@fim.uni-passau.de>
 *     Georg Seibt <seibt@fim.uni-passau.de>
 */
package de.fosd.jdime.common;

import AST.*;
import de.fosd.jdime.common.operations.ConflictOperation;
import de.fosd.jdime.common.operations.MergeOperation;
import de.fosd.jdime.common.operations.Operation;
import de.fosd.jdime.matcher.Color;
import de.fosd.jdime.matcher.Matching;
import de.fosd.jdime.stats.ASTStats;
import de.fosd.jdime.stats.StatsElement;
import de.fosd.jdime.strategy.ASTNodeStrategy;
import de.fosd.jdime.strategy.MergeStrategy;
import org.apache.commons.lang3.ClassUtils;

import java.util.logging.Level;
import java.util.logging.Logger;

import java.io.FileNotFoundException;
import java.io.IOException;
import java.util.HashMap;
import java.util.Iterator;
import java.util.Objects;
import java.util.Set;

/**
 * @author Olaf Lessenich
 *
 */
public class ASTNodeArtifact extends Artifact<ASTNodeArtifact> {

	private static final Logger LOG = Logger.getLogger(ClassUtils.getShortClassName(ASTNodeArtifact.class));

	/**
	 * Initializes parser.
	 *
	 * @param p
	 *            program
	 */
	private static void initParser(final Program p) {
		p.initJavaParser(new JavaParser() {
			@Override
			public CompilationUnit parse(final java.io.InputStream is,
										 final String fileName) throws java.io.IOException,
					beaver.Parser.Exception {
				return new parser.JavaParser().parse(is, fileName);
			}
		});
	}

	/**
	 * Initializes a program.
	 *
	 * @return program
	 */
	private static Program initProgram() {
		Program program = new Program();
		program.state().reset();
		program.initBytecodeReader(new BytecodeParser());
		initParser(program);
		return program;
	}

	/**
	 * @param artifact
	 *            artifact to create program from
	 * @return ASTNodeArtifact
	 */
	public static ASTNodeArtifact createProgram(final ASTNodeArtifact artifact) {
		assert (artifact.astnode != null);
		assert (artifact.astnode instanceof Program);

		Program old = (Program) artifact.astnode;
		Program program;
		try {
			program = old.clone();
		} catch (CloneNotSupportedException e) {
			program = new Program();
		}

		ASTNodeArtifact p = new ASTNodeArtifact(program);
		p.deleteChildren();

		return p;
	}

	/**
	 * Encapsulated ASTNode.
	 */
	private ASTNode<?> astnode = null;

	/**
	 * Constructor class.
	 */
	private ASTNodeArtifact() {
		this.astnode = new ASTNode<>();
		this.initializeChildren();
	}

	/**
	 * @param astnode
	 *            astnode
	 */
	private ASTNodeArtifact(final ASTNode<?> astnode) {
		assert (astnode != null);
		this.astnode = astnode;

		this.initializeChildren();
	}

	private void initializeChildren() {
		ArtifactList<ASTNodeArtifact> children = new ArtifactList<>();
		for (int i = 0; i < astnode.getNumChildNoTransform(); i++) {
			if (astnode != null) {
				ASTNodeArtifact child = new ASTNodeArtifact(astnode.getChild(i));
				child.setParent(this);
				child.setRevision(getRevision());
				children.add(child);
				child.initializeChildren();
			}
		}
		setChildren(children);
	}

	/**
	 * Constructs an ASTNodeArtifact from a FileArtifact.
	 *
	 * @param artifact
	 *            file artifact
	 */
	public ASTNodeArtifact(final FileArtifact artifact) {
		assert (artifact != null);

		setRevision(artifact.getRevision());

		ASTNode<?> astnode;
		if (artifact.isEmpty()) {
			astnode = new ASTNode<>();
		} else {
			Program p = initProgram();
			p.addSourceFile(artifact.getPath());
			astnode = p;
		}

		this.astnode = astnode;
		this.initializeChildren();
		renumberTree();
	}

	/**
	 * Returns the encapsulated JastAddJ ASTNode
	 *
	 * @return encapsulated ASTNode object from JastAddJ
	 */
	public final ASTNode<?> getASTNode() {
		return astnode;
	}

	@Override
	public Object clone() {
		assert (exists());

		ASTNodeArtifact clone = null;

		try {
<<<<<<< HEAD
			myChild = new ASTNodeArtifact((ASTNode<?>) child.astnode.clone());
			myChild.deleteChildren();
			myChild.setRevision(child.getRevision());
			myChild.setParent(this);
			myChild.astnode.setParent(astnode);
			myChild.setRevision(child.getRevision());
			myChild.setNumber(child.getNumber());
			myChild.cloneMatches(child);

			if (children == null) {
				initializeChildren();
			}
			children.add(myChild);

			LOG.finest(() -> String.format("Added child %s to parent node %s", myChild.getId(), getId()));

			return myChild;
=======
			clone = new ASTNodeArtifact((ASTNode<?>) astnode.clone());
			clone.setRevision(getRevision());
			clone.setNumber(getNumber());
			clone.cloneMatches(this);
>>>>>>> c72c4b01
		} catch (CloneNotSupportedException e) {
			throw new RuntimeException(e);
		}
<<<<<<< HEAD
=======

		assert (clone.exists());

		return clone;
	}

	@Override
	public final ASTNodeArtifact addChild(final ASTNodeArtifact child) throws IOException {
		LOG.trace(getId() + ".addChild(" + child.getId() + ")");

		assert (this.exists());
		assert (child.exists());

		child.setParent(this);
		child.initializeChildren();
		children.add(child);

		return child;
>>>>>>> c72c4b01
	}

	@Override
	public final int compareTo(final ASTNodeArtifact o) {
		if (hasUniqueLabels()) {
			return astnode.dumpString().compareTo(o.astnode.dumpString());
		} else {
			throw new RuntimeException("This artifact is not comparable.");
		}
	}

	@Override
	public final ASTNodeArtifact createEmptyArtifact() throws FileNotFoundException {
		ASTNodeArtifact emptyArtifact= new ASTNodeArtifact();
		emptyArtifact.setRevision(getRevision());
		return emptyArtifact;
	}

	public void deleteChildren() {
		while (hasChildren()) {
			ASTNodeArtifact child = getChild(0);
			child.astnode = null;
			children.remove(0);
		}
	}

	private static String getGraphvizId(ASTNodeArtifact artifact) {
		return "\"" + artifact.getId() + "\"";
	}

	/**
	 * Returns the AST in dot-format.
	 *
	 * @param includeNumbers
	 *            include node number in label if true
	 * @return AST in dot-format.
	 */
	public final String dumpGraphvizTree(final boolean includeNumbers, int virtualcount) {
		assert (astnode != null);
		StringBuilder sb = new StringBuilder();

		if (isConflict()) {
			// insert virtual node
			String conflictId = "\"c" + virtualcount + "\"";
			sb.append(conflictId);
			sb.append("[label=\"Conflict\", fillcolor = red, style = filled]").append(System.lineSeparator());

			// left alternative
			sb.append(left.dumpGraphvizTree(includeNumbers, virtualcount));
			sb.append(conflictId).append("->").append(getGraphvizId(left)).
					append("[label=\"").append(left.getRevision()).append("\"]").append(";").append(System.lineSeparator());

			// right alternative
			sb.append(right.dumpGraphvizTree(includeNumbers, virtualcount));
			sb.append(conflictId).append("->").append(getGraphvizId(right)).
					append("[label=\"").append(right.getRevision()).append("\"]").append(";").append(System.lineSeparator());
		} else {
			sb.append(getGraphvizId(this)).append("[label=\"");

			// node label
			if (includeNumbers) {
				sb.append("(").append(getNumber()).append(") ");
			}

			sb.append(astnode.dumpString());

			sb.append("\"");

			if (hasMatches()) {
				sb.append(", fillcolor = green, style = filled");
			}

			sb.append("];");
			sb.append(System.lineSeparator());

			// children
			for (ASTNodeArtifact child : getChildren()) {
				String childId = getGraphvizId(child);
				if (child.isConflict()) {
					virtualcount++;
					childId = "\"c" + virtualcount + "\"";
				}

				sb.append(child.dumpGraphvizTree(includeNumbers, virtualcount));

				// edge
				sb.append(getGraphvizId(this)).append("->").append(childId).append(";").append(System.lineSeparator());
			}
		}

		return sb.toString();
	}

	/*
	 * (non-Javadoc)
	 * 
	 * @see de.fosd.jdime.common.Artifact#dumpTree(java.lang.String)
	 */
	@Override
	protected final String dumpTree(final String indent) {
		assert (astnode != null);
		StringBuilder sb = new StringBuilder();

		// node itself
		Matching<ASTNodeArtifact> m = null;

		// color
		if (!isConflict() && hasMatches()) {

			Set<Revision> matchingRevisions = matches.keySet();

			// print color code
			String color = "";

			for (Revision rev : matchingRevisions) {
				m = getMatching(rev);
				color = m.getHighlightColor().toShell();
			}

			sb.append(color);
		}

		if (isConflict()) {
			sb.append(Color.RED.toShell());
			sb.append(indent).append("(").append(getId()).append(") ");
			sb.append(this);
			sb.append(System.lineSeparator());
			sb.append(Color.RED.toShell());
			sb.append("<<<<<<< ");
			sb.append(System.lineSeparator());
			// children
			if (left != null) {
				sb.append(left.dumpTree(indent));
			}
			sb.append(Color.RED.toShell());
			sb.append("======= ");
			sb.append(System.lineSeparator());
			// children
			if (right != null) {
				sb.append(right.dumpTree(indent));
			}

			sb.append(Color.RED.toShell());
			sb.append(">>>>>>> ");
			sb.append(System.lineSeparator());
		} else {
			sb.append(indent).append("(").append(getId()).append(") ");
			sb.append(this);

			if (hasMatches()) {
				assert (m != null);
				sb.append(" <=> (").append(m.getMatchingArtifact(this).getId())
						.append(")");
				sb.append(Color.DEFAULT.toShell());
			}
			sb.append(System.lineSeparator());

			// children
			for (ASTNodeArtifact child : getChildren()) {
				sb.append(child.dumpTree(indent + "  "));
			}
		}

		return sb.toString();
	}

	/*
	 * (non-Javadoc)
	 * 
	 * @see java.lang.Object#equals(java.lang.Object)
	 */
	// @Override
	@Override
	public final boolean exists() {
		return astnode != null;
	}

	/*
	 * (non-Javadoc)
	 * 
	 * @see de.fosd.jdime.common.Artifact#getId()
	 */
	@Override
	public final String getId() {
		return getRevision() + "-" + getNumber();
	}

	@Override
	public final String getStatsKey(final MergeContext context) {
		return "nodes";
	}

	@Override
	public boolean equals(Object o) {
		if (this == o) {
			return true;
		}

		if (o == null || getClass() != o.getClass()) {
			return false;
		}

		ASTNodeArtifact that = (ASTNodeArtifact) o;

		return getId().equals(that.getId());
	}

	@Override
	public final int hashCode() {
		return getId().hashCode();
	}

	@Override
	public final boolean hasUniqueLabels() {
		return ImportDecl.class.isAssignableFrom(astnode.getClass())
				|| Literal.class.isAssignableFrom(astnode.getClass());
	}


	/*
	 * (non-Javadoc)
	 * 
	 * @see de.fosd.jdime.common.Artifact#isEmpty()
	 */
	@Override
	public final boolean isEmpty() {
		return !hasChildren();
	}

	/*
	 * (non-Javadoc)
	 * 
	 * @see de.fosd.jdime.common.Artifact#isLeaf()
	 */
	@Override
	public final boolean isLeaf() {
		// TODO Auto-generated method stub
		return false;
	}

	/**
	 * Returns whether declaration order is significant for this node.
	 *
	 * @return whether declaration order is significant for this node
	 */
	@Override
	public final boolean isOrdered() {
		return !ConstructorDecl.class.isAssignableFrom(astnode.getClass())
				&& !MethodDecl.class.isAssignableFrom(astnode.getClass())
				&& !InterfaceDecl.class.isAssignableFrom(astnode.getClass())
				&& !FieldDecl.class.isAssignableFrom(astnode.getClass())
				&& !FieldDeclaration.class.isAssignableFrom(astnode.getClass())
				&& !ImportDecl.class.isAssignableFrom(astnode.getClass());
	}

	/**
	 * Returns whether a node matches another node.
	 *
	 * @param other
	 *            node to compare with.
	 * @return true if the node matches another node.
	 */
	@Override
	public final boolean matches(final ASTNodeArtifact other) {
		assert (astnode != null);
		assert (other != null);
		assert (other.astnode != null);

		LOG.finest(() -> "match(" + getId() + ", " + other.getId() + ")");

		if ((ImportDecl.class.isAssignableFrom(astnode.getClass()) || Literal.class
				.isAssignableFrom(astnode.getClass()))
				&& other.astnode.getClass().equals(astnode.getClass())) {

			LOG.finest(() -> {
				String prettyPrint = astnode.prettyPrint();
				String otherPrettyPrint = other.astnode.prettyPrint();
				return String.format("Try Matching (prettyPrint): {%s} and {%s}", prettyPrint, otherPrettyPrint);
			});

			return astnode.prettyPrint().equals(other.astnode.prettyPrint());
		}

		LOG.finest(() -> {
			String dumpString = astnode.dumpString();
			String otherDumpString = other.astnode.dumpString();
			return String.format("Try Matching (dumpString): {%s} and {%s}", dumpString, otherDumpString);
		});

		return astnode.dumpString().equals(other.astnode.dumpString());
	}

	@Override
	public final void merge(MergeOperation<ASTNodeArtifact> operation, MergeContext context) throws IOException, InterruptedException {
		Objects.requireNonNull(operation, "operation must not be null!");
		Objects.requireNonNull(context, "context must not be null!");

		MergeStrategy<ASTNodeArtifact> astNodeStrategy = new ASTNodeStrategy();

		LOG.fine(() -> "Using strategy: " + astNodeStrategy);

		MergeScenario<ASTNodeArtifact> triple = operation.getMergeScenario();
		ASTNodeArtifact left = triple.getLeft();
		ASTNodeArtifact right = triple.getRight();
		ASTNodeArtifact target = operation.getTarget();

		boolean safeMerge = true;

		int numChildNoTransform;
		try {
			numChildNoTransform = target.astnode.getClass().newInstance().getNumChildNoTransform();
		} catch (InstantiationException | IllegalAccessException e) {
			throw new RuntimeException();
		}

		if (!isRoot() && numChildNoTransform > 0) {
		
			// this language element has a fixed number of children, we need to be careful with this one
			boolean leftChanges = left.isChange();
			boolean rightChanges = right.isChange();

			for (int i = 0; !leftChanges && i < left.getNumChildren(); i++) {
				leftChanges = left.getChild(i).isChange();
			}

			for (int i = 0; !rightChanges && i < right.getNumChildren(); i++) {
				rightChanges = right.getChild(i).isChange();
			}

			if (leftChanges && rightChanges) {
				
				LOG.finest(() -> String.format("Target %s expects a fixed amount of children.", target.getId()));
				LOG.finest(() -> String.format("Both %s and %s contain changes.", left.getId(), right.getId()));
				LOG.finest(() -> "We will report a conflict instead of performing the merge.");

				safeMerge = false;
				
				// to be safe, we will report a conflict instead of merging
				ASTNodeArtifact targetParent = target.getParent();
				targetParent.removeChild(target);
				
				Operation<ASTNodeArtifact> conflictOp = new ConflictOperation<>(left, right, targetParent);
				conflictOp.apply(context);
			}
		}
		
		if (safeMerge) {
			astNodeStrategy.merge(operation, context);
		}

		if (!context.isQuiet() && context.hasOutput()) {
			System.out.print(context.getStdIn());
		}
	}

	/**
	 * Removes a child.
	 *
	 * @param child
	 *            child that should be removed
	 */
	private void removeChild(final ASTNodeArtifact child) {
		LOG.finest(() -> String.format("[%s] Removing child %s", getId(), child.getId()));
		LOG.finest(() -> String.format("Children before removal: %s", getChildren()));

		Iterator<ASTNodeArtifact> it = children.iterator();
		ASTNodeArtifact elem;
		while (it.hasNext()) {
			elem = it.next();
			if (elem == child) {
				it.remove();
			}
		}

		LOG.finest(() -> String.format("Children after removal: %s", getChildren()));
	}

	/**
	 * Pretty-prints the AST to source code.
	 *
	 * @return Pretty-printed AST (source code)
	 */
	public final String prettyPrint() {
		assert (astnode != null);
		rebuildAST();
		astnode.flushCaches();

		if (LOG.isLoggable(Level.FINEST)) {
			System.out.println(dumpTree());
		}

		return astnode.prettyPrint();
	}

	/**
	 * Rebuild the encapsulated ASTNode tree top down. This should be only
	 * called at the root node
	 */
	private void rebuildAST() {

		if (isConflict()) {
			astnode.isConflict = true;
			astnode.jdimeId = getId();

			if (left != null) {
				left.rebuildAST();
				astnode.left = left.astnode;
			}

			if (right != null) {
				right.rebuildAST();
				astnode.right = right.astnode;
			}

		}

		ASTNode<?>[] newchildren = new ASTNode[getNumChildren()];

		for (int i = 0; i < getNumChildren(); i++) {
			ASTNodeArtifact child = getChild(i);
			newchildren[i] = child.astnode;
			newchildren[i].setParent(astnode);
			child.rebuildAST();

		}
		astnode.jdimeChanges = hasChanges();
		astnode.jdimeId = getId();
		astnode.setChildren(newchildren);

		assert (isConflict() || getNumChildren() == astnode
				.getNumChildNoTransform());

	}

	/*
	 * (non-Javadoc)
	 * 
	 * @see de.fosd.jdime.common.Artifact#toString()
	 */
	@Override
	public final String toString() {
		assert (astnode != null);
		return astnode.dumpString();
	}

	@Override
	public final ASTNodeArtifact createConflictArtifact(final ASTNodeArtifact left, final ASTNodeArtifact right) {
		ASTNodeArtifact conflict = left != null
				? new ASTNodeArtifact(left.astnode.fullCopy())
				: new ASTNodeArtifact(right.astnode.fullCopy());

		conflict.setConflict(left, right);

		return conflict;
	}

	/**
	 * Returns statistical data of the tree. stats[0]: number of nodes stats[1]:
	 * tree depth stats[2]: maximum number of children
	 *
	 * @return statistics
	 */
	public final int[] getStats() {
		// 0: number of nodes, 1: tree depth, 2: max children
		int[] mystats = new int[3];
		mystats[0] = 1;
		mystats[1] = 0;
		mystats[2] = getNumChildren();

		for (int i = 0; i < getNumChildren(); i++) {
			int[] childstats = getChild(i).getStats();
			mystats[0] += childstats[0];
			if (childstats[1] + 1 > mystats[1]) {
				mystats[1] = childstats[1] + 1;
			}
			if (childstats[2] > mystats[2]) {
				mystats[2] = childstats[2];
			}
		}

		return mystats;
	}

	public final ASTStats getStats(Revision revision, LangElem level,
			boolean isFragment) {
		StatsElement nodeStats = new StatsElement();
		StatsElement toplevelnodeStats = new StatsElement();
		StatsElement classlevelnodeStats = new StatsElement();
		StatsElement methodlevelnodeStats = new StatsElement();
		StatsElement classStats = new StatsElement();
		StatsElement methodStats = new StatsElement();

		// clearly, this is a node
		nodeStats.incrementElements();

		if (isConflict()) {
			nodeStats.incrementChanges();
			nodeStats.incrementConflicting();
		} else if ((revision == null && hasMatches()) || hasMatching(revision)) {
			nodeStats.incrementMatches();
		} else {
			nodeStats.incrementChanges();
			// added or deleted?
			if (hasMatches()) {
				// was deleted
				nodeStats.incrementDeleted();
			} else {
				// was added
				nodeStats.incrementAdded();
			}
		}

		StatsElement myStats = null;
		switch (level) {
		case TOPLEVELNODE:
			myStats = toplevelnodeStats;
			break;
		case CLASSLEVELNODE:
			myStats = classlevelnodeStats;
			break;
		case METHODLEVELNODE:
			myStats = methodlevelnodeStats;
			break;
		default:
			throw new NotYetImplementedException();
		}

		assert (myStats != null);

		nodeStats.copy(myStats);
		assert myStats.getElements() != 0;

		// find out level for child nodes and adjust class and method counter
		if (astnode instanceof ClassDecl) {
			level = LangElem.CLASSLEVELNODE;
			myStats.copy(classStats);
		} else if (astnode instanceof MethodDecl
				|| astnode instanceof ConstructorDecl) {
			level = LangElem.METHODLEVELNODE;
			myStats.copy(methodStats);
		}

		HashMap<String, StatsElement> diffstats = new HashMap<>();
		diffstats.put(LangElem.NODE.toString(), nodeStats);
		diffstats.put(LangElem.TOPLEVELNODE.toString(), toplevelnodeStats);
		diffstats.put(LangElem.CLASSLEVELNODE.toString(), classlevelnodeStats);
		diffstats
				.put(LangElem.METHODLEVELNODE.toString(), methodlevelnodeStats);
		diffstats.put(LangElem.CLASS.toString(), classStats);
		diffstats.put(LangElem.METHOD.toString(), methodStats);
		ASTStats stats = new ASTStats(1, 1, getNumChildren(), diffstats,
				myStats.getChanges() != 0);
		boolean hasSubtreeChanges = stats.hasChanges();

		if (!hasSubtreeChanges) {
			isFragment = false;
		} else if (!isFragment) {
			isFragment = true;
			stats.incrementFragments();
		}

		/*
		This is a rather mean hack.

		Basically the loop does sanity checks.
		While benchmarking, I switch asserts off and the code will not be executed to save time.
		*/
		boolean assertsEnabled = false;
		assert assertsEnabled = true;
		if (assertsEnabled) {
			for (String key : diffstats.keySet()) {
				StatsElement e = diffstats.get(key);
				assert (e.getElements() == e.getMatches() + e.getAdded()
						+ e.getDeleted() + e.getConflicting());
				assert (e.getChanges() == e.getAdded() + e.getDeleted()
						+ e.getConflicting());
			}

		}

		for (int i = 0; i < getNumChildren(); i++) {
			stats.add(getChild(i).getStats(revision, level, isFragment));

			if (!hasSubtreeChanges && stats.hasChanges()) {
				hasSubtreeChanges = true;
				if (astnode instanceof ClassDecl) {
					stats.getDiffStats(LangElem.CLASS.toString())
							.incrementChanges();
				} else if (astnode instanceof MethodDecl
						|| astnode instanceof ConstructorDecl) {
					stats.getDiffStats(LangElem.METHOD.toString())
							.incrementChanges();
				}
			}

			if (assertsEnabled) {
				for (String key : diffstats.keySet()) {
					StatsElement e = diffstats.get(key);
					assert (e.getElements() == e.getMatches() + e.getAdded()
							+ e.getDeleted() + e.getConflicting());
				}
			}
		}

		return stats;
	}

	public HashMap<String, Integer> getLanguageElementStatistics() {
		HashMap<String, Integer> elements = new HashMap<>();

		String key = this.toString().split(" ")[0];
		key = key.startsWith("AST.") ? key.replaceFirst("AST.", "") : key;
		elements.put(key, new Integer(1));

		for (int i = 0; i < getNumChildren(); i++) {
			HashMap<String, Integer> childElements = getChild(i).getLanguageElementStatistics();
			for (String childKey : childElements.keySet()) {
				Integer value = elements.get(childKey);
				value = value == null ? childElements.get(childKey) : value + childElements.get(childKey);
				elements.put(childKey, value);
			}
		}
		
		return elements;
	}
}<|MERGE_RESOLUTION|>--- conflicted
+++ resolved
@@ -186,35 +186,13 @@
 		ASTNodeArtifact clone = null;
 
 		try {
-<<<<<<< HEAD
-			myChild = new ASTNodeArtifact((ASTNode<?>) child.astnode.clone());
-			myChild.deleteChildren();
-			myChild.setRevision(child.getRevision());
-			myChild.setParent(this);
-			myChild.astnode.setParent(astnode);
-			myChild.setRevision(child.getRevision());
-			myChild.setNumber(child.getNumber());
-			myChild.cloneMatches(child);
-
-			if (children == null) {
-				initializeChildren();
-			}
-			children.add(myChild);
-
-			LOG.finest(() -> String.format("Added child %s to parent node %s", myChild.getId(), getId()));
-
-			return myChild;
-=======
 			clone = new ASTNodeArtifact((ASTNode<?>) astnode.clone());
 			clone.setRevision(getRevision());
 			clone.setNumber(getNumber());
 			clone.cloneMatches(this);
->>>>>>> c72c4b01
 		} catch (CloneNotSupportedException e) {
 			throw new RuntimeException(e);
 		}
-<<<<<<< HEAD
-=======
 
 		assert (clone.exists());
 
@@ -223,7 +201,7 @@
 
 	@Override
 	public final ASTNodeArtifact addChild(final ASTNodeArtifact child) throws IOException {
-		LOG.trace(getId() + ".addChild(" + child.getId() + ")");
+		LOG.finest(() -> String.format("%s.addChild(%s)", getId(), child.getId()));
 
 		assert (this.exists());
 		assert (child.exists());
@@ -233,7 +211,6 @@
 		children.add(child);
 
 		return child;
->>>>>>> c72c4b01
 	}
 
 	@Override
