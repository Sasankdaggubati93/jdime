--- conflicted
+++ resolved
@@ -31,14 +31,11 @@
 import java.util.List;
 import java.util.Map;
 import java.util.Objects;
-<<<<<<< HEAD
 import java.util.Optional;
 import java.util.Set;
 import java.util.concurrent.atomic.AtomicInteger;
+import java.util.function.Function;
 import java.util.function.Supplier;
-=======
-import java.util.function.Function;
->>>>>>> 11c6b745
 import java.util.logging.Level;
 import java.util.logging.Logger;
 
@@ -249,34 +246,8 @@
      *         the <code>Function</code> for producing labels for nodes
      * @return the dump result
      */
-<<<<<<< HEAD
-    public String dumpTGF() {
-        AtomicInteger nextId = new AtomicInteger(); // an easy way to encapsulate an Integer for the lambdas
-        Map<Artifact<T>, Integer> ids = new HashMap<>();
-        List<String> nodeIDs = new ArrayList<>();
-        List<String> connections = new ArrayList<>();
-        Deque<Artifact<T>> q = new ArrayDeque<>(Collections.singleton(this));
-
-        while (!q.isEmpty()) {
-            Artifact<T> artifact = q.removeFirst();
-
-            Integer fromId = ids.computeIfAbsent(artifact, a -> nextId.getAndIncrement());
-            nodeIDs.add(String.format("%d (%s) %s", fromId, artifact.getId(), artifact.toString()));
-
-            for (T t : artifact.getChildren()) {
-                Integer toId = ids.computeIfAbsent(t, a -> nextId.getAndIncrement());
-                connections.add(String.format("%d %d", fromId, toId));
-            }
-
-            artifact.getChildren().forEach(q::addFirst);
-        }
-
-        String ls = System.lineSeparator();
-        return String.format("%s%n#%n%s", String.join(ls, nodeIDs), String.join(ls, connections));
-=======
     public String dump(DumpMode mode, Function<Artifact<T>, String> getLabel) {
         return mode.getDumper().dump(this, getLabel);
->>>>>>> 11c6b745
     }
 
     /**
