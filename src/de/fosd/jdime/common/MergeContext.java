--- conflicted
+++ resolved
@@ -41,7 +41,6 @@
 import de.fosd.jdime.config.CommandLineConfigSource;
 import de.fosd.jdime.config.JDimeConfig;
 import de.fosd.jdime.stats.KeyEnums;
-import de.fosd.jdime.stats.KeyEnums.Type;
 import de.fosd.jdime.stats.Statistics;
 import de.fosd.jdime.strategy.LinebasedStrategy;
 import de.fosd.jdime.strategy.MergeStrategy;
@@ -307,12 +306,7 @@
             List<String> paths = Arrays.asList(args.get().split(CommandLineConfigSource.ARG_LIST_SEP));
             ArtifactList<FileArtifact> inputArtifacts = new ArtifactList<>();
 
-<<<<<<< HEAD
             Supplier<Revision> revSupplier;
-=======
-            for (String name : paths) {
-                String fileName = name.trim();
->>>>>>> c6bd1529
 
             if (isConditionalMerge()) {
                 revSupplier = new Supplier<Revision>() {
@@ -339,14 +333,16 @@
             }
 
             for (String path : paths) {
+                String fileName = path.trim();
+
                 try {
-                    FileArtifact artifact = new FileArtifact(revSupplier.get(), new File(path));
+                    FileArtifact artifact = new FileArtifact(revSupplier.get(), new File(fileName));
                     inputArtifacts.add(artifact);
                 } catch (FileNotFoundException e) {
-                    LOG.log(Level.SEVERE, () -> String.format("Input file %s not found.", path));
+                    LOG.log(Level.SEVERE, () -> String.format("Input file %s not found.", fileName));
                     throw new AbortException(e);
                 } catch (IOException e) {
-                    LOG.log(Level.SEVERE, () -> String.format("Input file %s could not be accessed.", path));
+                    LOG.log(Level.SEVERE, () -> String.format("Input file %s could not be accessed.", fileName));
                     throw new AbortException(e);
                 }
             }
