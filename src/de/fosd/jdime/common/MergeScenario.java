--- conflicted
+++ resolved
@@ -74,21 +74,13 @@
         this.artifacts = new LinkedHashMap<>();
         this.mergeType = mergeType;
 
-<<<<<<< HEAD
         left.setRevision(LEFT, true);
         base.setRevision(BASE, true);
         right.setRevision(RIGHT, true);
 
-=======
->>>>>>> 3915e6ba
         this.artifacts.put(left.getRevision(), left);
-        logAddition(left);
-
         this.artifacts.put(base.getRevision(), base);
-        logAddition(base);
-
         this.artifacts.put(right.getRevision(), right);
-        logAddition(right);
     }
 
     /**
@@ -103,31 +95,8 @@
 
         for (T artifact : inputArtifacts) {
             artifacts.put(artifact.getRevision(), artifact);
-            logAddition(artifact);
-        }
-    }
-
-<<<<<<< HEAD
-    /**
-     * Logs the addition of the given <code>artifact</code> to this <code>MergeScenario</code>.
-     *
-     * @param artifact
-     *         the added artifact
-     */
-    private void logAddition(T artifact) {
-        LOG.finest(() -> String.format("Adding %s to the MergeScenario.", artifact.getId()));
-    }
-=======
-    private final T get(int position) {
-        int i = 0;
-
-        for (Revision rev : artifacts.keySet()) {
-            i++;
-            if (i == position) {
-                return artifacts.get(rev);
-            }
-        }
->>>>>>> 3915e6ba
+        }
+    }
 
     /**
      * Returns the <code>MergeType</code> of this <code>MergeScenario</code>.
@@ -144,19 +113,8 @@
      *
      * @return the <code>Artifact</code>s in this <code>MergeScenario</code>
      */
-<<<<<<< HEAD
     public Map<Revision, T> getArtifacts() {
         return Collections.unmodifiableMap(artifacts);
-=======
-    public final T getBase() {
-        try {
-            T base = artifacts.size() == 3 ? get(2) : getLeft().createEmptyArtifact();
-            return base;
-        } catch (IOException e) {
-            e.printStackTrace();
-            throw new RuntimeException(e);
-        }
->>>>>>> 3915e6ba
     }
 
     /**
@@ -166,7 +124,6 @@
      * @param n the number of the artifact to return
      * @return the n-th <code>Artifact</code> of this <code>MergeScenario</code> by insertion order
      */
-<<<<<<< HEAD
     public T get(int n) {
         int i = 0;
         T artifact = null;
@@ -181,11 +138,6 @@
         }
 
         return artifact;
-=======
-    public final T getLeft() {
-        T left = get(1);
-        return left;
->>>>>>> 3915e6ba
     }
 
     /**
@@ -202,14 +154,8 @@
      *
      * @param left the new left <code>Artifact</code>
      */
-<<<<<<< HEAD
     public void setLeft(T left) {
         artifacts.put(LEFT, left);
-=======
-    public final T getRight() {
-        T right = artifacts.size() == 3 ? get(3) : get(2);
-        return right;
->>>>>>> 3915e6ba
     }
 
     /**
