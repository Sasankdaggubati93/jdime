--- conflicted
+++ resolved
@@ -113,15 +113,8 @@
      *
      * @return the <code>Artifact</code>s in this <code>MergeScenario</code>
      */
-<<<<<<< HEAD
-    public T getBase() {
-        T base = artifacts.size() == 3 ? get(2) : getLeft().createEmptyArtifact();
-        LOG.finest(() -> ("scenario.getBase() returns " + base.getId()));
-        return base;
-=======
     public Map<Revision, T> getArtifacts() {
         return Collections.unmodifiableMap(artifacts);
->>>>>>> 959db2da
     }
 
     /**
@@ -177,20 +170,10 @@
     /**
      * Sets the base <code>Artifact</code> to the new value.
      *
-<<<<<<< HEAD
-     * @param mergeOperation merge operation
-     * @param context merge context
-     */
-    public void run(MergeOperation mergeOperation, MergeContext context) {
-        // FIXME: I think this could be done easier. It's just too fucking ugly.
-        //        We need the first element that was inserted and run the merge on it.
-        artifacts.get(artifacts.keySet().iterator().next()).merge(mergeOperation, context);
-=======
      * @param base the new base <code>Artifact</code>
      */
     public void setBase(T base) {
         artifacts.put(BASE, base);
->>>>>>> 959db2da
     }
 
     /**
