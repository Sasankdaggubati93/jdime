--- conflicted
+++ resolved
@@ -23,15 +23,10 @@
 package de.fosd.jdime.common.operations;
 
 import java.io.IOException;
-<<<<<<< HEAD
-=======
 import java.util.logging.Logger;
->>>>>>> 7a18402a
 
 import de.fosd.jdime.common.Artifact;
 import de.fosd.jdime.common.MergeContext;
-import org.apache.commons.lang3.ClassUtils;
-import org.apache.log4j.Logger;
 
 /**
  * @author Olaf Lessenich
@@ -95,7 +90,7 @@
 			assert (target.exists());
 
 			if (context.isConditionalMerge(left) && leftCondition != null && rightCondition != null) {
-				LOG.debug("Create choice node");
+				LOG.fine("Create choice node");
 				T choice;
 				if (left.isChoice()) {
 					choice = left;
@@ -107,7 +102,7 @@
 				choice.addVariant(rightCondition, right);
 				target.addChild(choice);
 			} else {
-				LOG.debug("Create conflict node");
+				LOG.fine("Create conflict node");
 				T conflict = target.createConflictArtifact(left, right);
 				assert (conflict.isConflict());
 				target.addChild(conflict);
