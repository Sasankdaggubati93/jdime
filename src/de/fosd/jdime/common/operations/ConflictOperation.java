--- conflicted
+++ resolved
@@ -36,13 +36,8 @@
  */
 public class ConflictOperation<T extends Artifact<T>> extends Operation<T> {
 
-<<<<<<< HEAD
 	private static final Logger LOG = Logger.getLogger(ConflictOperation.class.getSimpleName());
 	private T type;
-=======
-	private static final Logger LOG = Logger.getLogger(ClassUtils
-			.getShortClassName(ConflictOperation.class));
->>>>>>> 02d77738
 	private T left;
 	private T right;
 
