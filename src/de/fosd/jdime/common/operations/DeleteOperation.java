/*
 * Copyright (C) 2013-2014 Olaf Lessenich
 * Copyright (C) 2014-2015 University of Passau, Germany
 *
 * This library is free software; you can redistribute it and/or
 * modify it under the terms of the GNU Lesser General Public
 * License as published by the Free Software Foundation; either
 * version 2.1 of the License, or (at your option) any later version.
 *
 * This library is distributed in the hope that it will be useful,
 * but WITHOUT ANY WARRANTY; without even the implied warranty of
 * MERCHANTABILITY or FITNESS FOR A PARTICULAR PURPOSE.  See the GNU
 * Lesser General Public License for more details.
 *
 * You should have received a copy of the GNU Lesser General Public
 * License along with this library; if not, write to the Free Software
 * Foundation, Inc., 51 Franklin Street, Fifth Floor, Boston,
 * MA 02110-1301  USA
 *
 * Contributors:
 *     Olaf Lessenich <lessenic@fim.uni-passau.de>
 */
package de.fosd.jdime.common.operations;

import java.io.IOException;
import java.util.Iterator;
import java.util.List;

import org.apache.commons.lang3.ClassUtils;
import org.apache.log4j.Logger;

import de.fosd.jdime.common.ASTNodeArtifact;
import de.fosd.jdime.common.Artifact;
import de.fosd.jdime.common.FileArtifact;
import de.fosd.jdime.common.LangElem;
import de.fosd.jdime.common.MergeContext;
import de.fosd.jdime.stats.ASTStats;
import de.fosd.jdime.stats.Stats;
import de.fosd.jdime.stats.StatsElement;

/**
 * The operation deletes <code>Artifact</code>s.
 *
 * @author Olaf Lessenich
 *
 * @param <T>
 *            type of artifact
 *
 */
public class DeleteOperation<T extends Artifact<T>> extends Operation<T> {

	private static final Logger LOG = Logger.getLogger(ClassUtils
			.getShortClassName(DeleteOperation.class));

	/**
	 * The <code>Artifact</code> that is deleted by the operation.
	 */
	private T artifact;

	/**
	 * Output Artifact.
	 */
	private T target;

	private String condition;

	/**
	 * Class constructor.
	 * @param artifact that is added by the operation
	 * @param target output artifact
	 * @param condition condition under which the node is NOT deleted
	 */
	public DeleteOperation(final T artifact, final T target, String condition) {
		super();
		this.artifact = artifact;
		this.target = target;

		if (condition != null) {
			this.condition = condition;
		}
	}

	/*
	 * (non-Javadoc)
	 * 
	 * @see de.fosd.jdime.common.operations.Operation#apply()
	 */
	@Override
	public final void apply(final MergeContext context) throws IOException {
		assert (artifact != null);
		assert (artifact.exists()) : "Artifact does not exist: " + artifact;

		if (LOG.isDebugEnabled()) {
			LOG.debug("Applying: " + this);
		}

<<<<<<< HEAD

		if (context.isConditionalMerge() && condition != null) {
			// we need to insert a choice node
			T choice = target.createChoiceDummy(artifact, condition, artifact);
			assert (choice.isChoice());
			choice.copyArtifact(target);
		} else {
			// Nothing to do :-)
			//
			// Why?
			// While merging, the target node is created with no children.
			// Therefore if a deletion of an element is applied during the merge,
			// nothing has to be done.
			//
			// For ASTNodeArtifacts, the important method we rely on here is
			// StructuredStrategy.merge(), which calls
			// ASTNodeArtifact.createProgram(ASTNodeArtifact artifact),
			// which then calls deleteChildren() on the created Program.
		}
=======
		// This method does actually nothing!
		//
		// Why?
		// While merging, the target node is created with no children.
		// Therefore if a deletion of an element is applied during the merge,
		// nothing has to be done.
		//
		// For ASTNodeArtifacts, the important method we rely on here is
		// StructuredStrategy.merge(), which calls
		// ASTNodeArtifact.createProgram(ASTNodeArtifact artifact),
		// which then calls deleteChildren() on the created Program.
>>>>>>> db473d9f

		if (context.hasStats()) {
			// but for the statistics, we have to look at the element
			Stats stats = context.getStats();
			stats.incrementOperation(this);
			StatsElement element = stats.getElement(artifact
					.getStatsKey(context));
			element.incrementDeleted();
			
			if (artifact instanceof FileArtifact) {

				// analyze java files to get statistics
				for (FileArtifact child : ((FileArtifact) artifact)
						.getJavaFiles()) {
					ASTNodeArtifact childAST = new ASTNodeArtifact(child);
					ASTStats childStats = childAST.getStats(null,
							LangElem.TOPLEVELNODE, false);
					if (LOG.isDebugEnabled()) {
						LOG.debug(childStats.toString());
					}
					
					childStats.setRemovalsfromAdditions(childStats);
					childStats.resetAdditions();

					if (context.isConsecutive()) {
						context.getStats().addRightStats(childStats);
					} else {
						context.getStats().addASTStats(childStats);
					}
				}
			}
		}
	}

	@Override
	public final String getName() {
		return "DELETE";
	}

	/*
	 * (non-Javadoc)
	 * 
	 * @see java.lang.Object#toString()
	 */
	@Override
	public final String toString() {
		return getId() + ": " + getName() + " " + artifact + " (" + condition + ")";
	}
}<|MERGE_RESOLUTION|>--- conflicted
+++ resolved
@@ -23,8 +23,6 @@
 package de.fosd.jdime.common.operations;
 
 import java.io.IOException;
-import java.util.Iterator;
-import java.util.List;
 
 import org.apache.commons.lang3.ClassUtils;
 import org.apache.log4j.Logger;
@@ -94,7 +92,6 @@
 			LOG.debug("Applying: " + this);
 		}
 
-<<<<<<< HEAD
 
 		if (context.isConditionalMerge() && condition != null) {
 			// we need to insert a choice node
@@ -114,22 +111,8 @@
 			// ASTNodeArtifact.createProgram(ASTNodeArtifact artifact),
 			// which then calls deleteChildren() on the created Program.
 		}
-=======
-		// This method does actually nothing!
-		//
-		// Why?
-		// While merging, the target node is created with no children.
-		// Therefore if a deletion of an element is applied during the merge,
-		// nothing has to be done.
-		//
-		// For ASTNodeArtifacts, the important method we rely on here is
-		// StructuredStrategy.merge(), which calls
-		// ASTNodeArtifact.createProgram(ASTNodeArtifact artifact),
-		// which then calls deleteChildren() on the created Program.
->>>>>>> db473d9f
 
 		if (context.hasStats()) {
-			// but for the statistics, we have to look at the element
 			Stats stats = context.getStats();
 			stats.incrementOperation(this);
 			StatsElement element = stats.getElement(artifact
@@ -173,6 +156,6 @@
 	 */
 	@Override
 	public final String toString() {
-		return getId() + ": " + getName() + " " + artifact + " (" + condition + ")";
+		return getId() + ": " + getName() + " " + artifact;
 	}
 }