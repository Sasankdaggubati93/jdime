--- conflicted
+++ resolved
@@ -27,8 +27,12 @@
 import java.io.IOException;
 import java.util.Objects;
 
-import de.fosd.jdime.common.*;
+import de.fosd.jdime.common.Artifact;
+import de.fosd.jdime.common.ArtifactList;
+import de.fosd.jdime.common.MergeContext;
 import de.fosd.jdime.common.MergeScenario;
+import de.fosd.jdime.common.MergeType;
+import de.fosd.jdime.common.Revision;
 import de.fosd.jdime.stats.Stats;
 import de.fosd.jdime.stats.StatsElement;
 import org.apache.commons.lang3.ClassUtils;
@@ -218,17 +222,10 @@
 
 	@Override
 	public String toString() {
-<<<<<<< HEAD
-		assert (mergeScenario != null);
 		String dst = target == null ? "" : target.getId();
-		return getId() + ": " + getName() + " " + mergeScenario.getMergeType() + " " + mergeScenario.toString(true)
-				+ " INTO " + dst;
-=======
-		String dst = target == null ? "" : target.getId();
-		String mTripleString = mergeTriple.toString(true);
-		MergeType mergeType = mergeTriple.getMergeType();
-
-		return String.format("%s: %s %s %s INTO %s", getId(), getName(), mergeType, mTripleString, dst);
->>>>>>> 52698ecf
+		String mScenarioString = mergeScenario.toString(true);
+		MergeType mergeType = mergeScenario.getMergeType();
+
+		return String.format("%s: %s %s %s INTO %s", getId(), getName(), mergeType, mScenarioString, dst);
 	}
 }