/*
 * Copyright (C) 2013-2014 Olaf Lessenich
 * Copyright (C) 2014-2015 University of Passau, Germany
 *
 * This library is free software; you can redistribute it and/or
 * modify it under the terms of the GNU Lesser General Public
 * License as published by the Free Software Foundation; either
 * version 2.1 of the License, or (at your option) any later version.
 *
 * This library is distributed in the hope that it will be useful,
 * but WITHOUT ANY WARRANTY; without even the implied warranty of
 * MERCHANTABILITY or FITNESS FOR A PARTICULAR PURPOSE.  See the GNU
 * Lesser General Public License for more details.
 *
 * You should have received a copy of the GNU Lesser General Public
 * License along with this library; if not, write to the Free Software
 * Foundation, Inc., 51 Franklin Street, Fifth Floor, Boston,
 * MA 02110-1301  USA
 *
 * Contributors:
 *     Olaf Lessenich <lessenic@fim.uni-passau.de>
 *     Georg Seibt <seibt@fim.uni-passau.de>
 */
package de.fosd.jdime.common.operations;

import java.io.IOException;
import java.util.Objects;

<<<<<<< HEAD
import de.fosd.jdime.common.Artifact;
import de.fosd.jdime.common.ArtifactList;
import de.fosd.jdime.common.MergeContext;
import de.fosd.jdime.common.MergeScenario;
import de.fosd.jdime.common.MergeType;
import de.fosd.jdime.common.Revision;
=======
import de.fosd.jdime.common.*;
import de.fosd.jdime.common.MergeScenario;
>>>>>>> 0ed9a78b
import de.fosd.jdime.stats.Stats;
import de.fosd.jdime.stats.StatsElement;
import org.apache.commons.lang3.ClassUtils;
import org.apache.log4j.Logger;

/**
 * The operation merges <code>Artifact</code>s.
 *
 * @param <T>
 * 		type of artifact
 *
 * @author Olaf Lessenich
 */
public class MergeOperation<T extends Artifact<T>> extends Operation<T> {

	private static final Logger LOG = Logger.getLogger(ClassUtils.getShortClassName(MergeOperation.class));

	/**
	 * The <code>MergeScenario</code> containing the <code>Artifact</code>s to be merged.
	 */
	private MergeScenario<T> mergeScenario;

	/**
	 * The <code>Artifact</code> to output the result of the merge to.
	 */
	private T target;

	private boolean nway = false;
	private String leftCondition;
	private String rightCondition;

	/**
	 * Constructs a new <code>MergeOperation</code> merging the given <code>inputArtifacts</code>. The result
	 * will be output into <code>target</code> if output is enabled. <code>inputArtifacts</code> may not be
	 * <code>null</code>. <br><br>
	 *
	 * <code>inputArtifacts</code> must have either two or three elements which will be interpreted as
	 * [LeftArtifact, (BaseArtifact,) RightArtifact]. A two-way-merge will be performed for a list of length 2, a
	 * three-way-merge for one of length three.
	 *
	 * @param inputArtifacts
	 * 		the input artifacts
	 * @param target
	 * 		the output artifact
	 * @param leftCondition condition for left alternative
	 * @param rightCondition condition for right alternative
	 *
	 * @param nway
	 * @throws IllegalArgumentException
	 * 		if the size of <code>inputArtifacts</code> is invalid
	 * @throws IllegalArgumentException
	 * 		if the artifacts in <code>inputArtifacts</code> produce an invalid <code>MergeScenario</code> according to
	 * 		{@link MergeScenario#isValid()}
	 * @throws IOException
	 * 		if the dummy file used as BaseArtifact in a two-way-merge can not be created
	 */
	public MergeOperation(ArtifactList<T> inputArtifacts, T target, String leftCondition,
						  String rightCondition, boolean nway) throws IOException {
		Objects.requireNonNull(inputArtifacts, "inputArtifacts must not be null!");

		this.target = target;

		MergeType mergeType;
		T left, base, right;
		int numArtifacts = inputArtifacts.size();

		if (numArtifacts < MergeType.MINFILES) {
			String msg = String.format("Invalid number of artifacts (%d) for a MergeOperation.", numArtifacts);
			throw new IllegalArgumentException(msg);
		}

<<<<<<< HEAD
		if (nway) {
			mergeType = MergeType.NWAY;
			this.mergeScenario = new MergeScenario<>(mergeType, inputArtifacts);
			LOG.trace("Created N-way scenario");
		} else {

			if (numArtifacts == MergeType.TWOWAY_FILES) {
				left = inputArtifacts.get(0);
				base = left.createEmptyArtifact();
				right = inputArtifacts.get(1);
				mergeType = MergeType.TWOWAY;
				LOG.trace("Created TWO-way scenario");
			} else if (numArtifacts == MergeType.THREEWAY_FILES) {
				left = inputArtifacts.get(0);
				base = inputArtifacts.get(1);
				right = inputArtifacts.get(2);
				mergeType = MergeType.THREEWAY;
				LOG.trace("Created THREE-way scenario");
			} else {
				String msg = String.format("Invalid number of artifacts (%d) for a MergeOperation.", numArtifacts);
				throw new IllegalArgumentException(msg);
			}

			this.mergeScenario = new MergeScenario<>(mergeType, left, base, right);

			if (!mergeScenario.isValid()) {
				throw new IllegalArgumentException("The artifacts in inputArtifacts produced an invalid MergeScenario.");
			}
		}

		if (leftCondition != null || rightCondition != null) {
			this.leftCondition = leftCondition;
			this.rightCondition = rightCondition;
		}
=======
		this.mergeScenario = new MergeScenario<>(mergeType, left, base, right);

		if (!mergeScenario.isValid()) {
			throw new IllegalArgumentException("The artifacts in inputArtifacts produced an invalid MergeScenario.");
		}

		left.setRevision(new Revision(MergeType.THREEWAY.getRevision(0)), true);
		base.setRevision(new Revision(MergeType.THREEWAY.getRevision(1)), true);
		right.setRevision(new Revision(MergeType.THREEWAY.getRevision(2)), true);
>>>>>>> 0ed9a78b
	}

	/**
	 * Constructs a new <code>MergeOperation</code> using the given <code>mergeScenario</code> and <code>target</code>.
	 * <code>mergeScenario</code> may be <code>null</code>.
	 *
	 * @param mergeScenario
	 * 		the <code>Artifact</code>s to be merged
	 * @param target
	 * 		the output <code>Artifact</code>
	 * @param leftCondition condition for left alternative
	 * @param rightCondition condition for right alternative
	 *
	 * @throws IllegalArgumentException
	 * 		if <code>mergeScenario</code> is invalid
	 */
<<<<<<< HEAD
	public MergeOperation(MergeScenario<T> mergeScenario, T target, String leftCondition, String rightCondition) {
=======
	public MergeOperation(MergeScenario<T> mergeScenario, T target) {
>>>>>>> 0ed9a78b
		Objects.requireNonNull(mergeScenario, "mergeScenario must not be null!");

		if (!mergeScenario.isValid()) {
			throw new IllegalArgumentException("mergeScenario is invalid.");
		}

		this.mergeScenario = mergeScenario;
		this.target = target;

		if (leftCondition != null || rightCondition != null) {
			this.leftCondition = leftCondition;
			this.rightCondition = rightCondition;
		}
	}

	@Override
	public void apply(MergeContext context) throws IOException, InterruptedException {
<<<<<<< HEAD
		if (!context.isConditionalMerge(mergeScenario.getLeft())) {
			assert (mergeScenario.getLeft().exists()) : "Left artifact does not exist: " + mergeScenario.getLeft();
			assert (mergeScenario.getRight().exists()) : "Right artifact does not exist: " + mergeScenario.getRight();
			assert (mergeScenario.getBase().isEmpty() || mergeScenario.getBase().exists()) :
					"Base artifact does not exist: " + mergeScenario.getBase();
		}
=======
		assert (mergeScenario.getLeft().exists()) : "Left artifact does not exist: " + mergeScenario.getLeft();
		assert (mergeScenario.getRight().exists()) : "Right artifact does not exist: " + mergeScenario.getRight();
		assert (mergeScenario.getBase().isEmpty() || mergeScenario.getBase().exists()) :
				"Base artifact does not exist: " + mergeScenario.getBase();
>>>>>>> 0ed9a78b

		if (LOG.isDebugEnabled()) {
			LOG.debug("Applying: " + this);
		}

		if (target != null) {
			assert (target.exists()) : this + ": target " + target.getId()  + " does not exist.";
		}

<<<<<<< HEAD
		mergeScenario.run(this, context);
=======
		mergeScenario.getLeft().merge(this, context);
>>>>>>> 0ed9a78b

		if (context.hasStats()) {
			Stats stats = context.getStats();
			if (stats != null) {
				stats.incrementOperation(this);
				StatsElement element = stats.getElement(mergeScenario.getLeft().getStatsKey(context));
				element.incrementMerged();
			}
		}
	}

	/**
	 * Returns the <code>MergeScenario</code> containing the <code>Artifact</code>s this <code>MergeOperation</code>
	 * is merging.
	 *
	 * @return the <code>MergeScenario</code>
	 */
	public MergeScenario<T> getMergeScenario() {
		return mergeScenario;
	}

	@Override
	public String getName() {
		return "MERGE";
	}

	/**
	 * Returns the target @code{Artifact}.
	 *
	 * @return the target
	 */
	public T getTarget() {
		return target;
	}

	@Override
	public String toString() {
		String dst = target == null ? "" : target.getId();
<<<<<<< HEAD
		String mScenarioString = mergeScenario.toString(true);
=======
		String mTripleString = mergeScenario.toString(true);
>>>>>>> 0ed9a78b
		MergeType mergeType = mergeScenario.getMergeType();

		return String.format("%s: %s %s %s INTO %s", getId(), getName(), mergeType, mScenarioString, dst);
	}
}<|MERGE_RESOLUTION|>--- conflicted
+++ resolved
@@ -26,17 +26,8 @@
 import java.io.IOException;
 import java.util.Objects;
 
-<<<<<<< HEAD
-import de.fosd.jdime.common.Artifact;
-import de.fosd.jdime.common.ArtifactList;
-import de.fosd.jdime.common.MergeContext;
-import de.fosd.jdime.common.MergeScenario;
-import de.fosd.jdime.common.MergeType;
-import de.fosd.jdime.common.Revision;
-=======
 import de.fosd.jdime.common.*;
 import de.fosd.jdime.common.MergeScenario;
->>>>>>> 0ed9a78b
 import de.fosd.jdime.stats.Stats;
 import de.fosd.jdime.stats.StatsElement;
 import org.apache.commons.lang3.ClassUtils;
@@ -108,7 +99,6 @@
 			throw new IllegalArgumentException(msg);
 		}
 
-<<<<<<< HEAD
 		if (nway) {
 			mergeType = MergeType.NWAY;
 			this.mergeScenario = new MergeScenario<>(mergeType, inputArtifacts);
@@ -143,17 +133,6 @@
 			this.leftCondition = leftCondition;
 			this.rightCondition = rightCondition;
 		}
-=======
-		this.mergeScenario = new MergeScenario<>(mergeType, left, base, right);
-
-		if (!mergeScenario.isValid()) {
-			throw new IllegalArgumentException("The artifacts in inputArtifacts produced an invalid MergeScenario.");
-		}
-
-		left.setRevision(new Revision(MergeType.THREEWAY.getRevision(0)), true);
-		base.setRevision(new Revision(MergeType.THREEWAY.getRevision(1)), true);
-		right.setRevision(new Revision(MergeType.THREEWAY.getRevision(2)), true);
->>>>>>> 0ed9a78b
 	}
 
 	/**
@@ -170,11 +149,7 @@
 	 * @throws IllegalArgumentException
 	 * 		if <code>mergeScenario</code> is invalid
 	 */
-<<<<<<< HEAD
 	public MergeOperation(MergeScenario<T> mergeScenario, T target, String leftCondition, String rightCondition) {
-=======
-	public MergeOperation(MergeScenario<T> mergeScenario, T target) {
->>>>>>> 0ed9a78b
 		Objects.requireNonNull(mergeScenario, "mergeScenario must not be null!");
 
 		if (!mergeScenario.isValid()) {
@@ -192,19 +167,12 @@
 
 	@Override
 	public void apply(MergeContext context) throws IOException, InterruptedException {
-<<<<<<< HEAD
 		if (!context.isConditionalMerge(mergeScenario.getLeft())) {
 			assert (mergeScenario.getLeft().exists()) : "Left artifact does not exist: " + mergeScenario.getLeft();
 			assert (mergeScenario.getRight().exists()) : "Right artifact does not exist: " + mergeScenario.getRight();
 			assert (mergeScenario.getBase().isEmpty() || mergeScenario.getBase().exists()) :
 					"Base artifact does not exist: " + mergeScenario.getBase();
 		}
-=======
-		assert (mergeScenario.getLeft().exists()) : "Left artifact does not exist: " + mergeScenario.getLeft();
-		assert (mergeScenario.getRight().exists()) : "Right artifact does not exist: " + mergeScenario.getRight();
-		assert (mergeScenario.getBase().isEmpty() || mergeScenario.getBase().exists()) :
-				"Base artifact does not exist: " + mergeScenario.getBase();
->>>>>>> 0ed9a78b
 
 		if (LOG.isDebugEnabled()) {
 			LOG.debug("Applying: " + this);
@@ -214,11 +182,7 @@
 			assert (target.exists()) : this + ": target " + target.getId()  + " does not exist.";
 		}
 
-<<<<<<< HEAD
 		mergeScenario.run(this, context);
-=======
-		mergeScenario.getLeft().merge(this, context);
->>>>>>> 0ed9a78b
 
 		if (context.hasStats()) {
 			Stats stats = context.getStats();
@@ -257,11 +221,7 @@
 	@Override
 	public String toString() {
 		String dst = target == null ? "" : target.getId();
-<<<<<<< HEAD
 		String mScenarioString = mergeScenario.toString(true);
-=======
-		String mTripleString = mergeScenario.toString(true);
->>>>>>> 0ed9a78b
 		MergeType mergeType = mergeScenario.getMergeType();
 
 		return String.format("%s: %s %s %s INTO %s", getId(), getName(), mergeType, mScenarioString, dst);
