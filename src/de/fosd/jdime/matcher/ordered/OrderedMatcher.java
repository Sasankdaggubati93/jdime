/*******************************************************************************
 * Copyright (C) 2013-2015 Olaf Lessenich.
 *
 * This library is free software; you can redistribute it and/or
 * modify it under the terms of the GNU Lesser General Public
 * License as published by the Free Software Foundation; either
 * version 2.1 of the License, or (at your option) any later version.
 *
 * This library is distributed in the hope that it will be useful,
 * but WITHOUT ANY WARRANTY; without even the implied warranty of
 * MERCHANTABILITY or FITNESS FOR A PARTICULAR PURPOSE.  See the GNU
 * Lesser General Public License for more details.
 *
 * You should have received a copy of the GNU Lesser General Public
 * License along with this library; if not, write to the Free Software
 * Foundation, Inc., 51 Franklin Street, Fifth Floor, Boston,
 * MA 02110-1301  USA
 *
 * Contributors:
 *     Olaf Lessenich <lessenic@fim.uni-passau.de>
 *******************************************************************************/
package de.fosd.jdime.matcher.ordered;

import de.fosd.jdime.common.Artifact;
import de.fosd.jdime.common.MergeContext;
import de.fosd.jdime.matcher.Matcher;
import de.fosd.jdime.matcher.Matching;
import de.fosd.jdime.matcher.MatchingInterface;

/**
 * @author Olaf Lessenich
 *
 * @param <T>
 *            type of artifact
 */
public abstract class OrderedMatcher<T extends Artifact<T>> implements
		MatchingInterface<T> {

	/**
	 * The matcher is used for recursive matching calls. It can determine
	 * whether the order of artifacts is essential.
	 */
	protected Matcher<T> matcher;

	/**
	 * Creates a new instance of OrderedMatcher.
	 *
	 * @param matcher
	 *            matcher
	 */
	public OrderedMatcher(final Matcher<T> matcher) {
		this.matcher = matcher;
	}

	/**
<<<<<<< HEAD
	 * Compares two nodes while considering the order of the elements compared.
=======
	 * Compares two nodes while considering the order of the elements important.
>>>>>>> ada69758
	 *
	 * @param context <code>MergeContext</code>
	 * @param left left node
	 * @param right right node
	 * @return matching tree of matches
	 */
	@Override
	public abstract Matching<T> match(final MergeContext context, final T left, final T right);
}<|MERGE_RESOLUTION|>--- conflicted
+++ resolved
@@ -53,11 +53,7 @@
 	}
 
 	/**
-<<<<<<< HEAD
-	 * Compares two nodes while considering the order of the elements compared.
-=======
 	 * Compares two nodes while considering the order of the elements important.
->>>>>>> ada69758
 	 *
 	 * @param context <code>MergeContext</code>
 	 * @param left left node
