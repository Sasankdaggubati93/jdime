/*
 * Copyright (C) 2013-2014 Olaf Lessenich
 * Copyright (C) 2014-2015 University of Passau, Germany
 *
 * This library is free software; you can redistribute it and/or
 * modify it under the terms of the GNU Lesser General Public
 * License as published by the Free Software Foundation; either
 * version 2.1 of the License, or (at your option) any later version.
 *
 * This library is distributed in the hope that it will be useful,
 * but WITHOUT ANY WARRANTY; without even the implied warranty of
 * MERCHANTABILITY or FITNESS FOR A PARTICULAR PURPOSE.  See the GNU
 * Lesser General Public License for more details.
 *
 * You should have received a copy of the GNU Lesser General Public
 * License along with this library; if not, write to the Free Software
 * Foundation, Inc., 51 Franklin Street, Fifth Floor, Boston,
 * MA 02110-1301  USA
 *
 * Contributors:
 *     Olaf Lessenich <lessenic@fim.uni-passau.de>
 *     Georg Seibt <seibt@fim.uni-passau.de>
 */
package de.fosd.jdime.matcher.unordered;

import de.fosd.jdime.common.Artifact;
import de.fosd.jdime.common.MergeContext;
import de.fosd.jdime.common.Tuple;
import de.fosd.jdime.matcher.Matcher;
import de.fosd.jdime.matcher.Matching;
import de.fosd.jdime.matcher.Matchings;
import org.apache.commons.lang3.ClassUtils;
import org.gnu.glpk.GLPK;
import org.gnu.glpk.GLPKConstants;
import org.gnu.glpk.SWIGTYPE_p_double;
import org.gnu.glpk.SWIGTYPE_p_int;
import org.gnu.glpk.glp_prob;
import org.gnu.glpk.glp_smcp;

import java.util.ArrayList;
import java.util.List;

/**
 * This unordered matcher calls an LP-Solver to solve the assignment problem.
 * TODO: this needs more explanation, I'll fix that soon.
 *
 * @param <T>
 * 		type of artifact
 * @author Olaf Lessenich
 */
public class LPMatcher<T extends Artifact<T>> extends UnorderedMatcher<T> {

	private String id = ClassUtils.getSimpleName(getClass());

	/**
	 * Threshold for rounding errors.
	 */
	private static final double THRESHOLD = 1e-6;

	/**
	 * Computes indices in the constraint matrix.
	 *
	 * @param i
	 * 		row in node matrix
	 * @param j
	 * 		column in node matrix
	 * @param width
	 * 		columns per row in node matrix
	 * @return index in constraint matrix
	 */
	private static int getGlpkIndex(int i, int j, int width) {
		return i * width + j;
	}

	/**
	 * Computes indices in the node matrix.
	 *
	 * @param x
	 * 		index in constraint matrix
	 * @param width
	 * 		columns per row in node matrix
	 * @return index in node matrix
	 */
	private static int[] getMyIndices(int x, int width) {
		return new int[] { x / width, x % width };
	}

	/**
	 * Constructs a new <code>LPMatcher</code> using the given <code>Matcher</code> for recursive calls.
	 *
	 * @param matcher
	 * 		the parent <code>Matcher</code>
	 */
	public LPMatcher(final Matcher<T> matcher) {
		super(matcher);
	}

	/**
	 * {@inheritDoc}
	 *
	 * TODO: this really needs documentation. I'll soon take care of that.
	 */
	@Override
	public final Matchings<T> match(final MergeContext context, final T left, final T right, int lookAhead) {
		int rootMatching = left.matches(right) ? 1 : 0;

		if (rootMatching == 0) {
			if (lookAhead == 0) {
				/*
				 * The roots do not match and we cannot use the look-ahead feature.  We therefore ignore the rest of the
				 * subtrees and return early to save time.
				 */

				if (LOG.isTraceEnabled()) {
					String format = "%s - early return while matching %s and %s (LookAhead = %d)";
					LOG.trace(String.format(format, id, left.getId(), right.getId(), context.getLookAhead()));
				}

				Matchings<T> m = Matchings.of(left, right, rootMatching);
				m.get(left, right).get().setAlgorithm(id);

				return m;
			} else if (lookAhead > 0) {
				lookAhead = lookAhead - 1;
			}
		} else if (context.isLookAhead()) {
			lookAhead = context.getLookAhead();
		}

		// number of first-level subtrees of t1
		int m = left.getNumChildren();

		// number of first-level subtrees of t2
		int n = right.getNumChildren();

		if (m == 0 || n == 0) {
			Matchings<T> matchings = Matchings.of(left, right, rootMatching);
			matchings.get(left, right).get().setAlgorithm(id);

			return matchings;
		}

		@SuppressWarnings("unchecked")
		Tuple<Integer, Matchings<T>>[][] matchings = new Tuple[m][n];

		for (int i = 0; i < m; i++) {
			for (int j = 0; j < n; j++) {
<<<<<<< HEAD
				matchtings[i][j] = Tuple.of(0, new Matchings<T>());
=======
				matchings[i][j] = new Tuple<>(0, new Matchings<T>());
>>>>>>> 02d77738
			}
		}

		T childT1;
		T childT2;

		for (int i = 0; i < m; i++) {
			childT1 = left.getChild(i);
			for (int j = 0; j < n; j++) {
				childT2 = right.getChild(j);
				Matchings<T> w = matcher.match(context, childT1, childT2, lookAhead);
<<<<<<< HEAD
				NewMatching<T> matching = w.get(childT1, childT2).get();
				matchtings[i][j] = Tuple.of(matching.getScore(), w);
=======
				Matching<T> matching = w.get(childT1, childT2).get();
				matchings[i][j] = new Tuple<>(matching.getScore(), w);
>>>>>>> 02d77738
			}
		}

		return solveLP(left, right, matchings, rootMatching);
	}

	/**
	 * Invokes the LP-Solver and solves the assignment problem.
	 *
	 * @param left
	 *            left artifact
	 * @param right
	 *            right artifact
	 * @param childrenMatching
	 *            matrix of matchings
	 * @return matching of root nodes
	 */
	private Matchings<T> solveLP(T left, T right, Tuple<Integer, Matchings<T>>[][] childrenMatching, int rootMatching) {
		int m = childrenMatching.length;
		int n = childrenMatching[0].length;
		int width = m > n ? m : n;
		int cols = width * width;

		/* Caution, indices are one-based! */
		// create problem
		glp_prob lp = GLPK.glp_create_prob();

		// add number of columns
		GLPK.glp_add_cols(lp, cols);

		// define kind and bounds of variables
		for (int i = 1; i <= cols; i++) {
			// set kind of column i: CV=continuous, IV=integer
			// FIXME: possible performance issue, CV should also be ok
			GLPK.glp_set_col_kind(lp, i, GLPKConstants.GLP_IV);

			// set bounds for column i: 0 <= x <= 1.0
			// LO = lower, UP = upper, DB = double; superfluous are params
			// ignored
			GLPK.glp_set_col_bnds(lp, i, GLPKConstants.GLP_LO,
					0.0 /* lower */, 1.0 /* upper */);
		}

		/* constraints */
		int rows = 2 * width;

		GLPK.glp_add_rows(lp, rows);

		SWIGTYPE_p_int ind;
		SWIGTYPE_p_double val;

		// row constraints
		for (int i = 1; i <= width; i++) {
			// define indices & values
			ind = GLPK.new_intArray(width + 1);
			val = GLPK.new_doubleArray(width + 1);
			for (int j = 1; j <= width; j++) {
				// glpk index is zero-based
				GLPK.intArray_setitem(ind, j,
						getGlpkIndex(i - 1, j - 1, width) + 1);
				GLPK.doubleArray_setitem(val, j, 1.0);
			}
			GLPK.glp_set_mat_row(lp, i /* row */, width /* max array index */,
					ind, val);
		}

		// column constraints
		for (int j = 1; j <= width; j++) {
			// define indices & values
			ind = GLPK.new_intArray(width + 1);
			val = GLPK.new_doubleArray(width + 1);
			for (int i = 1; i <= width; i++) {
				// glpk index is zero-based
				GLPK.intArray_setitem(ind, i,
						getGlpkIndex(i - 1, j - 1, width) + 1);
				GLPK.doubleArray_setitem(val, i, 1.0);
			}
			GLPK.glp_set_mat_row(lp, width + j /* row */, width /*
																 * max array
																 * index
																 */, ind, val);
		}

		// all constraints are "= 1"
		for (int i = 1; i <= 2 * width; i++) {
			GLPK.glp_set_row_bnds(lp, i, GLPKConstants.GLP_FX, 1.0, 1.0);
		}

		/* objective function */
		// objective function... minimize or maximize
		GLPK.glp_set_obj_dir(lp, GLPKConstants.GLP_MAX);

		// set coefficients
		for (int c = 1; c <= cols; c++) {
			int[] indices = getMyIndices(c - 1, width);
			int i = indices[0];
			int j = indices[1];
			// take care of dummy rows/cols
			// TODO: verify that m and n are correct
			int score = i < m && j < n ? childrenMatching[i][j].x : 0;
			GLPK.glp_set_obj_coef(lp, c, score);
		}

		/* SOLVE */
		// set parameters
		glp_smcp parm = new glp_smcp();
		GLPK.glp_init_smcp(parm); // defaults
		parm.setMsg_lev(GLPKConstants.GLP_MSG_OFF);
		parm.setMeth(GLPKConstants.GLP_PRIMAL); // primal or dual?

		// solve
		int ret = GLPK.glp_simplex(lp, parm);

		if (ret > 0) {
			GLPK.glp_delete_prob(lp);
			// TODO: error handling
			return null;
		}

		// problem could be solved
		// prevent precision problems
		int objective = (int) Math.round(GLPK.glp_get_obj_val(lp));

        List<Matchings<T>> children = new ArrayList<>();

		for (int c = 1; c <= cols; c++) {
			if (Math.abs(1.0 - GLPK.glp_get_col_prim(lp, c)) < THRESHOLD) {
				int[] indices = getMyIndices(c - 1, width);
				int i = indices[0];
				int j = indices[1];

				if (i < m && j < n) { // TODO: verify that this is correct
					Tuple<Integer, Matchings<T>> curMatching = childrenMatching[i][j];

					if (curMatching.x > 0) {
						children.add(curMatching.y);
					}
				}
			}
		}
		GLPK.glp_delete_prob(lp);

		Matching<T> matching = new Matching<>(left, right, objective + rootMatching);
		matching.setAlgorithm(id);

		Matchings<T> result = new Matchings<>();
		result.add(matching);
		result.addAllMatchings(children);

		return result;
	}
}<|MERGE_RESOLUTION|>--- conflicted
+++ resolved
@@ -50,7 +50,7 @@
  */
 public class LPMatcher<T extends Artifact<T>> extends UnorderedMatcher<T> {
 
-	private String id = ClassUtils.getSimpleName(getClass());
+	private String id = getClass().getSimpleName();
 
 	/**
 	 * Threshold for rounding errors.
@@ -145,11 +145,7 @@
 
 		for (int i = 0; i < m; i++) {
 			for (int j = 0; j < n; j++) {
-<<<<<<< HEAD
-				matchtings[i][j] = Tuple.of(0, new Matchings<T>());
-=======
-				matchings[i][j] = new Tuple<>(0, new Matchings<T>());
->>>>>>> 02d77738
+				matchings[i][j] = Tuple.of(0, new Matchings<T>());
 			}
 		}
 
@@ -161,13 +157,8 @@
 			for (int j = 0; j < n; j++) {
 				childT2 = right.getChild(j);
 				Matchings<T> w = matcher.match(context, childT1, childT2, lookAhead);
-<<<<<<< HEAD
-				NewMatching<T> matching = w.get(childT1, childT2).get();
-				matchtings[i][j] = Tuple.of(matching.getScore(), w);
-=======
 				Matching<T> matching = w.get(childT1, childT2).get();
-				matchings[i][j] = new Tuple<>(matching.getScore(), w);
->>>>>>> 02d77738
+				matchings[i][j] = Tuple.of(matching.getScore(), w);
 			}
 		}
 
