--- conflicted
+++ resolved
@@ -54,11 +54,7 @@
 	}
 
 	/**
-<<<<<<< HEAD
-	 * Compares two nodes while ignoring the order of the elements compared.
-=======
 	 * Compares two nodes while ignoring the order of the elements.
->>>>>>> ada69758
 	 *
 	 * @param context <code>MergeContext</code>
 	 * @param left
