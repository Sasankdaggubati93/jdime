--- conflicted
+++ resolved
@@ -52,11 +52,7 @@
 	private String logprefix;
 
 	/**
-<<<<<<< HEAD
-	 * TODO: this really needs documentation. I'll soon take care of that.
-=======
 	 * TODO: this needs high-level explanation.
->>>>>>> ada69758
 	 *
 	 * @param operation
 	 * @param context
