--- conflicted
+++ resolved
@@ -73,12 +73,9 @@
 		T right = triple.getRight();
 		T target = operation.getTarget();
 
-<<<<<<< HEAD
-=======
 		if (!context.isDiffOnly() && context.isQuiet()) {
 			Objects.requireNonNull(target, "target must not be null!");
 		}
->>>>>>> e66409b3
 
 		Diff<T> diff = new Diff<>();
 
