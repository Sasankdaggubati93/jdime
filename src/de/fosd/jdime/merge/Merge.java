--- conflicted
+++ resolved
@@ -149,11 +149,7 @@
                 if (!base.hasChildren() || !right.hasChanges(b)) {
 
                     for (T rightChild : right.getChildren()) {
-<<<<<<< HEAD
-                        AddOperation<T> addOp = new AddOperation<>(rightChild, target, triple, r.getName());
-=======
                         AddOperation<T> addOp = new AddOperation<>(rightChild, target, r.getName());
->>>>>>> e2ab9cc8
                         addOp.apply(context);
                     }
                     return;
@@ -174,11 +170,7 @@
                 if (!base.hasChildren() || !left.hasChanges(b)) {
 
                     for (T leftChild : left.getChildren()) {
-<<<<<<< HEAD
-                        AddOperation<T> addOp = new AddOperation<>(leftChild, target, triple, l.getName());
-=======
                         AddOperation<T> addOp = new AddOperation<>(leftChild, target, l.getName());
->>>>>>> e2ab9cc8
                         addOp.apply(context);
                     }
                     return;
