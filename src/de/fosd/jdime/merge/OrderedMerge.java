/*
 * Copyright (C) 2013-2014 Olaf Lessenich
 * Copyright (C) 2014-2015 University of Passau, Germany
 *
 * This library is free software; you can redistribute it and/or
 * modify it under the terms of the GNU Lesser General Public
 * License as published by the Free Software Foundation; either
 * version 2.1 of the License, or (at your option) any later version.
 *
 * This library is distributed in the hope that it will be useful,
 * but WITHOUT ANY WARRANTY; without even the implied warranty of
 * MERCHANTABILITY or FITNESS FOR A PARTICULAR PURPOSE.  See the GNU
 * Lesser General Public License for more details.
 *
 * You should have received a copy of the GNU Lesser General Public
 * License along with this library; if not, write to the Free Software
 * Foundation, Inc., 51 Franklin Street, Fifth Floor, Boston,
 * MA 02110-1301  USA
 *
 * Contributors:
 *     Olaf Lessenich <lessenic@fim.uni-passau.de>
 */
package de.fosd.jdime.merge;

import de.fosd.jdime.common.Artifact;
import de.fosd.jdime.common.MergeContext;
import de.fosd.jdime.common.MergeScenario;
import de.fosd.jdime.common.MergeType;
import de.fosd.jdime.common.Revision;
import de.fosd.jdime.common.operations.AddOperation;
import de.fosd.jdime.common.operations.ConflictOperation;
import de.fosd.jdime.common.operations.DeleteOperation;
import de.fosd.jdime.common.operations.MergeOperation;
import de.fosd.jdime.matcher.Matching;
import org.apache.commons.lang3.ClassUtils;
import org.apache.log4j.Logger;

import java.io.IOException;
import java.util.Iterator;

/**
 * @author Olaf Lessenich
 *
 * @param <T>
 *            type of artifact
 */
public class OrderedMerge<T extends Artifact<T>> implements MergeInterface<T> {

	private static final Logger LOG = Logger.getLogger(ClassUtils
			.getShortClassName(OrderedMerge.class));
	private String logprefix;

	/**
	 * TODO: this needs high-level documentation. Probably also detailed documentation.
	 *
	 * @param operation the <code>MergeOperation</code> to perform
	 * @param context the <code>MergeContext</code>
	 *
	 * @throws IOException
	 * @throws InterruptedException
	 */
	@Override
	public final void merge(final MergeOperation<T> operation,
			final MergeContext context) throws IOException,
			InterruptedException {

		MergeScenario<T> triple = operation.getMergeScenario();
		T left = triple.getLeft();
		T base = triple.getBase();
		T right = triple.getRight();
		T target = operation.getTarget();
		logprefix = operation.getId() + " - ";

		assert (left.matches(right));
		assert (left.hasMatching(right)) && right.hasMatching(left);

		if (LOG.isTraceEnabled()) {
			LOG.trace(prefix() + this.getClass().getSimpleName() + ".merge("
					+ left.getId() + ", " + base.getId() + ", " + right.getId()
					+ ")");
		}

		Revision l = left.getRevision();
		Revision b = base.getRevision();
		Revision r = right.getRevision();
		Iterator<T> leftIt = left.getChildren().iterator();
		Iterator<T> rightIt = right.getChildren().iterator();

		boolean leftdone = false;
		boolean rightdone = false;
		T leftChild = null;
		T rightChild = null;

		if (leftIt.hasNext()) {
			leftChild = leftIt.next();
		} else {
			leftdone = true;
		}
		if (rightIt.hasNext()) {
			rightChild = rightIt.next();
		} else {
			rightdone = true;
		}

		while (!leftdone || !rightdone) {
			if (!leftdone && !r.contains(leftChild)) {
				assert (leftChild != null);
				if (LOG.isTraceEnabled()) {
					LOG.trace(prefix(leftChild) + "is not in right");
				}
				if (b != null && b.contains(leftChild)) {
					if (LOG.isTraceEnabled()) {
						LOG.trace(prefix(leftChild) + "was deleted by right");
					}
					// was deleted in right
					if (leftChild.hasChanges()) {
						// insertion-deletion-conflict
						if (LOG.isTraceEnabled()) {
							LOG.trace(prefix(leftChild)
									+ "has changes in subtree.");
						}
						ConflictOperation<T> conflictOp = new ConflictOperation<>(
								leftChild, rightChild, target, l.getName(), r.getName());
						conflictOp.apply(context);
						if (rightIt.hasNext()) {
							rightChild = rightIt.next();
						} else {
							rightdone = true;
						}
						if (leftIt.hasNext()) {
							leftChild = leftIt.next();
						} else {
							leftdone = true;
						}
					} else {
						// can be safely deleted
						DeleteOperation<T> delOp = new DeleteOperation<>(leftChild, target, l.getName());
						delOp.apply(context);
					}
				} else {
					if (LOG.isTraceEnabled()) {
						LOG.trace(prefix(leftChild) + "is a change");
					}
					// leftChild is a change
					if (!rightdone && !l.contains(rightChild)) {
						assert (rightChild != null);
						if (LOG.isTraceEnabled()) {
							LOG.trace(prefix(rightChild) + "is not in left");
						}
						if (b != null && b.contains(rightChild)) {
							if (LOG.isTraceEnabled()) {
								LOG.trace(prefix(rightChild)
										+ "was deleted by left");
							}
							// rightChild was deleted in left
							if (rightChild.hasChanges()) {
								if (LOG.isTraceEnabled()) {
									LOG.trace(prefix(rightChild)
											+ "has changes in subtree.");
								}
								// deletion-insertion conflict
								ConflictOperation<T> conflictOp = new ConflictOperation<>(
										leftChild, rightChild, target, l.getName(), r.getName());
								conflictOp.apply(context);
								if (rightIt.hasNext()) {
									rightChild = rightIt.next();
								} else {
									rightdone = true;
								}
								if (leftIt.hasNext()) {
									leftChild = leftIt.next();
								} else {
									leftdone = true;
								}
							} else {
								// add the left change
<<<<<<< HEAD
								AddOperation<T> addOp = new AddOperation<>(leftChild, target, l.getName());
								leftChild.setMerged(true);
=======
								AddOperation<T> addOp = new AddOperation<>(
										leftChild, target);
								leftChild.setMerged();
>>>>>>> 085a216a
								addOp.apply(context);
							}
						} else {
							if (LOG.isTraceEnabled()) {
								LOG.trace(prefix(rightChild) + "is a change");
							}
							// rightChild is a change
							ConflictOperation<T> conflictOp = new ConflictOperation<>(
									leftChild, rightChild, target, l.getName(), r.getName());
							conflictOp.apply(context);

							if (rightIt.hasNext()) {
								rightChild = rightIt.next();
							} else {
								rightdone = true;
							}
						}
					} else {
						if (LOG.isTraceEnabled()) {
							LOG.trace(prefix(leftChild) + "adding change");
						}
						// add the left change
<<<<<<< HEAD
						AddOperation<T> addOp = new AddOperation<>(leftChild, target, l.getName());
						leftChild.setMerged(true);
=======
						AddOperation<T> addOp = new AddOperation<>(leftChild,
								target);
						leftChild.setMerged();
>>>>>>> 085a216a
						addOp.apply(context);
					}
				}

				if (leftIt.hasNext()) {
					leftChild = leftIt.next();
				} else {
					leftdone = true;
				}
			}

			if (!rightdone && !l.contains(rightChild)) {
				assert (rightChild != null);
				if (LOG.isTraceEnabled()) {
					LOG.trace(prefix(rightChild) + "is not in left");
				}
				if (b != null && b.contains(rightChild)) {
					if (LOG.isTraceEnabled()) {
						LOG.trace(prefix(rightChild) + "was deleted by left");
					}

					// was deleted in left
					if (rightChild.hasChanges()) {
						if (LOG.isTraceEnabled()) {
							LOG.trace(prefix(rightChild)
									+ "has changes in subtree.");
						}
						// insertion-deletion-conflict
						ConflictOperation<T> conflictOp = new ConflictOperation<>(
								leftChild, rightChild, target, l.getName(), r.getName());
						conflictOp.apply(context);
						if (rightIt.hasNext()) {
							rightChild = rightIt.next();
						} else {
							rightdone = true;
						}
						if (leftIt.hasNext()) {
							leftChild = leftIt.next();
						} else {
							leftdone = true;
						}
					} else {
						// can be safely deleted
						DeleteOperation<T> delOp = new DeleteOperation<>(rightChild, target, r.getName());
						delOp.apply(context);
					}
				} else {
					if (LOG.isTraceEnabled()) {
						LOG.trace(prefix(rightChild) + "is a change");
					}
					// rightChild is a change
					if (!leftdone && !r.contains(leftChild)) {
						assert (leftChild != null);
						if (LOG.isTraceEnabled()) {
							LOG.trace(prefix(leftChild) + "is not in right");
						}
						if (b != null && b.contains(leftChild)) {
							if (LOG.isTraceEnabled()) {
								LOG.trace(prefix(leftChild)
										+ "was deleted by right");
							}
							if (leftChild.hasChanges()) {
								if (LOG.isTraceEnabled()) {
									LOG.trace(prefix(leftChild)
											+ "has changes in subtree.");
								}
								// deletion-insertion conflict
								ConflictOperation<T> conflictOp = new ConflictOperation<>(
										leftChild, rightChild, target, l.getName(), r.getName());
								conflictOp.apply(context);
								if (rightIt.hasNext()) {
									rightChild = rightIt.next();
								} else {
									rightdone = true;
								}
								if (leftIt.hasNext()) {
									leftChild = leftIt.next();
								} else {
									leftdone = true;
								}
							} else {
								if (LOG.isTraceEnabled()) {
									LOG.trace(prefix(rightChild)
											+ "adding change");
								}
								// add the right change
<<<<<<< HEAD
								AddOperation<T> addOp = new AddOperation<>(rightChild, target, r.getName());
								rightChild.setMerged(true);
=======
								AddOperation<T> addOp = new AddOperation<>(
										rightChild, target);
								rightChild.setMerged();
>>>>>>> 085a216a
								addOp.apply(context);
							}
						} else {
							if (LOG.isTraceEnabled()) {
								LOG.trace(prefix(leftChild) + "is a change");
							}
							// leftChild is a change
							ConflictOperation<T> conflictOp = new ConflictOperation<>(
									leftChild, rightChild, target, l.getName(), r.getName());
							conflictOp.apply(context);

							if (leftIt.hasNext()) {
								leftChild = leftIt.next();
							} else {
								leftdone = true;
							}
						}
					} else {
						if (LOG.isTraceEnabled()) {
							LOG.trace(prefix(rightChild) + "adding change");
						}
						// add the right change
<<<<<<< HEAD
						AddOperation<T> addOp = new AddOperation<>(rightChild, target, r.getName());
						rightChild.setMerged(true);
=======
						AddOperation<T> addOp = new AddOperation<>(rightChild,
								target);
						rightChild.setMerged();
>>>>>>> 085a216a
						addOp.apply(context);
					}
				}

				if (rightIt.hasNext()) {
					rightChild = rightIt.next();
				} else {
					rightdone = true;
				}

			} else if (l.contains(rightChild) && r.contains(leftChild)) {
				assert (leftChild != null);
				assert (rightChild != null);

				// left and right have the artifact. merge it.
				if (LOG.isTraceEnabled()) {
					LOG.trace(prefix(leftChild) + "is in both revisions ["
							+ rightChild.getId() + "]");
				}

				// leftChild is a choice node
				if (leftChild.isChoice()) {
					T matchedVariant = rightChild.getMatching(l).getMatchingArtifact(rightChild);
					leftChild.addVariant(r.getName(), matchedVariant);
					AddOperation<T> addOp = new AddOperation<>(leftChild, target, null);
					leftChild.setMerged(true);
					rightChild.setMerged(true);
					addOp.apply(context);
				} else {
					assert (leftChild.hasMatching(rightChild) && rightChild.hasMatching(leftChild));
				}

				if (!leftChild.isMerged() && !rightChild.isMerged()) {
					// determine whether the child is 2 or 3-way merged
					Matching<T> mBase = leftChild.getMatching(b);

					MergeType childType = mBase == null ? MergeType.TWOWAY
							: MergeType.THREEWAY;
					T baseChild = mBase == null ? leftChild.createEmptyArtifact()
							: mBase.getMatchingArtifact(leftChild);
					T targetChild = target == null ? null : target
							.addChild(leftChild);

					MergeScenario<T> childTriple = new MergeScenario<>(childType,
							leftChild, baseChild, rightChild);

					MergeOperation<T> mergeOp = new MergeOperation<>(childTriple, targetChild, l.getName(), r.getName());

					leftChild.setMerged();
					rightChild.setMerged();
					mergeOp.apply(context);
				}

				if (leftIt.hasNext()) {
					leftChild = leftIt.next();
				} else {
					leftdone = true;
				}

				if (rightIt.hasNext()) {
					rightChild = rightIt.next();
				} else {
					rightdone = true;
				}
			}
			if (LOG.isTraceEnabled() && target != null) {
				LOG.trace(prefix()
						+ "target.dumpTree() after processing child:");
				System.out.println(target.dumpRootTree());
			}
		}
	}

	/**
	 * Returns the logging prefix.
	 *
	 * @return logging prefix
	 */
	private String prefix() {
		return logprefix;
	}

	/**
	 * Returns the logging prefix.
	 *
	 * @param artifact
	 *            artifact that is subject of the logging
	 * @return logging prefix
	 */
	private String prefix(final T artifact) {
		return logprefix + "[" + (artifact == null ? "null" : artifact.getId())
				+ "] ";
	}
}<|MERGE_RESOLUTION|>--- conflicted
+++ resolved
@@ -174,14 +174,8 @@
 								}
 							} else {
 								// add the left change
-<<<<<<< HEAD
 								AddOperation<T> addOp = new AddOperation<>(leftChild, target, l.getName());
-								leftChild.setMerged(true);
-=======
-								AddOperation<T> addOp = new AddOperation<>(
-										leftChild, target);
 								leftChild.setMerged();
->>>>>>> 085a216a
 								addOp.apply(context);
 							}
 						} else {
@@ -204,14 +198,8 @@
 							LOG.trace(prefix(leftChild) + "adding change");
 						}
 						// add the left change
-<<<<<<< HEAD
 						AddOperation<T> addOp = new AddOperation<>(leftChild, target, l.getName());
-						leftChild.setMerged(true);
-=======
-						AddOperation<T> addOp = new AddOperation<>(leftChild,
-								target);
 						leftChild.setMerged();
->>>>>>> 085a216a
 						addOp.apply(context);
 					}
 				}
@@ -298,14 +286,8 @@
 											+ "adding change");
 								}
 								// add the right change
-<<<<<<< HEAD
 								AddOperation<T> addOp = new AddOperation<>(rightChild, target, r.getName());
-								rightChild.setMerged(true);
-=======
-								AddOperation<T> addOp = new AddOperation<>(
-										rightChild, target);
 								rightChild.setMerged();
->>>>>>> 085a216a
 								addOp.apply(context);
 							}
 						} else {
@@ -328,14 +310,8 @@
 							LOG.trace(prefix(rightChild) + "adding change");
 						}
 						// add the right change
-<<<<<<< HEAD
 						AddOperation<T> addOp = new AddOperation<>(rightChild, target, r.getName());
-						rightChild.setMerged(true);
-=======
-						AddOperation<T> addOp = new AddOperation<>(rightChild,
-								target);
 						rightChild.setMerged();
->>>>>>> 085a216a
 						addOp.apply(context);
 					}
 				}
@@ -361,8 +337,8 @@
 					T matchedVariant = rightChild.getMatching(l).getMatchingArtifact(rightChild);
 					leftChild.addVariant(r.getName(), matchedVariant);
 					AddOperation<T> addOp = new AddOperation<>(leftChild, target, null);
-					leftChild.setMerged(true);
-					rightChild.setMerged(true);
+					leftChild.setMerged();
+					rightChild.setMerged();
 					addOp.apply(context);
 				} else {
 					assert (leftChild.hasMatching(rightChild) && rightChild.hasMatching(leftChild));
