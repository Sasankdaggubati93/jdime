/**
 * Copyright (C) 2013-2014 Olaf Lessenich
 * Copyright (C) 2014-2015 University of Passau, Germany
 *
 * This library is free software; you can redistribute it and/or
 * modify it under the terms of the GNU Lesser General Public
 * License as published by the Free Software Foundation; either
 * version 2.1 of the License, or (at your option) any later version.
 *
 * This library is distributed in the hope that it will be useful,
 * but WITHOUT ANY WARRANTY; without even the implied warranty of
 * MERCHANTABILITY or FITNESS FOR A PARTICULAR PURPOSE.  See the GNU
 * Lesser General Public License for more details.
 *
 * You should have received a copy of the GNU Lesser General Public
 * License along with this library; if not, write to the Free Software
 * Foundation, Inc., 51 Franklin Street, Fifth Floor, Boston,
 * MA 02110-1301  USA
 *
 * Contributors:
 *     Olaf Lessenich <lessenic@fim.uni-passau.de>
 *     Georg Seibt <seibt@fim.uni-passau.de>
 */
package de.fosd.jdime.strategy;

<<<<<<< HEAD
=======
import java.util.ArrayList;
>>>>>>> 632fff76
import java.util.List;
import java.util.Objects;
import java.util.logging.Logger;

import de.fosd.jdime.artifact.file.FileArtifact;
import de.fosd.jdime.config.merge.MergeContext;
import de.fosd.jdime.config.merge.MergeScenario;
import de.fosd.jdime.operations.MergeOperation;
import de.fosd.jdime.stats.MergeScenarioStatistics;
import de.fosd.jdime.stats.Runtime;
import de.fosd.jdime.stats.Statistics;

import static de.fosd.jdime.stats.Runtime.MERGE_LABEL;

/**
 * Performs a structured merge with auto-tuning.
 *
 * @author Olaf Lessenich
 *
 */
public class CombinedStrategy extends MergeStrategy<FileArtifact> {

    private static final Logger LOG = Logger.getLogger(CombinedStrategy.class.getCanonicalName());

    private List<MergeStrategy<FileArtifact>> strategies;

    /**
     * Constructs a new {@link CombinedStrategy} combining the given {@link MergeStrategy MergeStrategies}.
     *
     * @param strategies the {@link MergeStrategy MergeStrategies} to combine
     */
    public CombinedStrategy(List<MergeStrategy<FileArtifact>> strategies) {
        Objects.requireNonNull(strategies, "The list of merge strategies may not be null.");
        this.strategies = strategies;
    }

    /**
     * TODO: high-level documentation
     * @param operation the <code>MergeOperation</code> to perform
     * @param context the <code>MergeContext</code>
     */
    @Override
    public void merge(MergeOperation<FileArtifact> operation, MergeContext context) {
        LOG.fine(() -> {
            MergeScenario<FileArtifact> triple = operation.getMergeScenario();
            String leftPath = triple.getLeft().getFile().getPath();
            String basePath = triple.getBase().getFile().getPath();
            String rightPath = triple.getRight().getFile().getPath();

            return String.format("Merging:%nLeft: %s%nBase: %s%nRight: %s", leftPath, basePath, rightPath);
        });

        MergeContext subContext = null;
<<<<<<< HEAD
        long startTime = System.currentTimeMillis();
=======

        Runtime runtime;
        List<Runtime> runtimes = new ArrayList<>();

        runtime = new Runtime(MERGE_LABEL);
        runtimes.add(runtime);

        Runtime.Measurement mergeMeasurement = runtime.time();
>>>>>>> 632fff76

        for (MergeStrategy<FileArtifact> strategy : strategies) {
            subContext = new MergeContext(context);

            subContext.setMergeStrategy(strategy);

            subContext.collectStatistics(true);
            subContext.getStatistics().removeScenarioStatistics(operation.getMergeScenario());

<<<<<<< HEAD
            strategy.merge(operation, subContext);

            Statistics stats = subContext.getStatistics();

            if (stats.hasConflicts()) {
                long conflicts = subContext.getStatistics().getConflictStatistics().getSum();

                LOG.fine(() -> {
                    String noun = conflicts > 1 ? "conflicts" : "conflict";
                    return String.format("%s produced %d %s.", strategy, conflicts, noun);
                });
            } else {
                LOG.fine(() -> strategy + " produced no conflicts.");
                break;
            }
        }

        long runtime = System.currentTimeMillis() - startTime;
        LOG.fine(() -> String.format("Combined merge time was %d ms.", runtime));

=======
            runtime = new Runtime(strategy.toString());
            runtimes.add(runtime);

            try (Runtime.Measurement m = runtime.time()) {
                strategy.merge(operation, subContext);
            }

            Statistics stats = subContext.getStatistics();

            if (stats.hasConflicts()) {
                long conflicts = subContext.getStatistics().getConflictStatistics().getSum();

                LOG.fine(() -> {
                    String noun = conflicts > 1 ? "conflicts" : "conflict";
                    return String.format("%s produced %d %s.", strategy, conflicts, noun);
                });
            } else {
                LOG.fine(() -> strategy + " produced no conflicts.");
                break;
            }
        }

        long mergeTime = mergeMeasurement.stop();
        LOG.fine(() -> String.format("Combined merge time was %d ms.", mergeTime));

>>>>>>> 632fff76
        if (subContext != null && context.hasStatistics()) {
            Statistics statistics = context.getStatistics();
            Statistics subStatistics = subContext.getStatistics();
            MergeScenarioStatistics scenarioStats = subStatistics.getScenarioStatistics(operation.getMergeScenario());

            runtimes.forEach(scenarioStats::putRuntime);

            statistics.addScenarioStatistics(scenarioStats);
        }
    }
}<|MERGE_RESOLUTION|>--- conflicted
+++ resolved
@@ -23,10 +23,7 @@
  */
 package de.fosd.jdime.strategy;
 
-<<<<<<< HEAD
-=======
 import java.util.ArrayList;
->>>>>>> 632fff76
 import java.util.List;
 import java.util.Objects;
 import java.util.logging.Logger;
@@ -80,9 +77,6 @@
         });
 
         MergeContext subContext = null;
-<<<<<<< HEAD
-        long startTime = System.currentTimeMillis();
-=======
 
         Runtime runtime;
         List<Runtime> runtimes = new ArrayList<>();
@@ -91,7 +85,6 @@
         runtimes.add(runtime);
 
         Runtime.Measurement mergeMeasurement = runtime.time();
->>>>>>> 632fff76
 
         for (MergeStrategy<FileArtifact> strategy : strategies) {
             subContext = new MergeContext(context);
@@ -101,28 +94,6 @@
             subContext.collectStatistics(true);
             subContext.getStatistics().removeScenarioStatistics(operation.getMergeScenario());
 
-<<<<<<< HEAD
-            strategy.merge(operation, subContext);
-
-            Statistics stats = subContext.getStatistics();
-
-            if (stats.hasConflicts()) {
-                long conflicts = subContext.getStatistics().getConflictStatistics().getSum();
-
-                LOG.fine(() -> {
-                    String noun = conflicts > 1 ? "conflicts" : "conflict";
-                    return String.format("%s produced %d %s.", strategy, conflicts, noun);
-                });
-            } else {
-                LOG.fine(() -> strategy + " produced no conflicts.");
-                break;
-            }
-        }
-
-        long runtime = System.currentTimeMillis() - startTime;
-        LOG.fine(() -> String.format("Combined merge time was %d ms.", runtime));
-
-=======
             runtime = new Runtime(strategy.toString());
             runtimes.add(runtime);
 
@@ -148,7 +119,6 @@
         long mergeTime = mergeMeasurement.stop();
         LOG.fine(() -> String.format("Combined merge time was %d ms.", mergeTime));
 
->>>>>>> 632fff76
         if (subContext != null && context.hasStatistics()) {
             Statistics statistics = context.getStatistics();
             Statistics subStatistics = subContext.getStatistics();
