--- conflicted
+++ resolved
@@ -85,14 +85,7 @@
      * @param context <code>MergeContext</code> that is used to retrieve environmental parameters
      */
     @Override
-<<<<<<< HEAD
     public void merge(MergeOperation<FileArtifact> operation, MergeContext context) {
-        assert (operation != null);
-        assert (context != null);
-
-=======
-    public void merge(MergeOperation<FileArtifact> operation, MergeContext context) throws IOException, InterruptedException {
->>>>>>> 959db2da
         MergeScenario<FileArtifact> triple = operation.getMergeScenario();
         FileArtifact target = null;
 
@@ -112,118 +105,17 @@
         cmd.addAll(triple.asList().stream().limit(3).map(FileArtifact::getPath).collect(Collectors.toList()));
 
         ProcessBuilder pb = new ProcessBuilder(cmd);
-<<<<<<< HEAD
-        List<Long> runtimes = new ArrayList<>();
-        int conflicts = 0;
-        int loc = 0;
-        int cloc = 0;
-=======
->>>>>>> 959db2da
 
         LOG.fine(() -> "Running external command: " + String.join(" ", cmd));
         long runtime, startTime = System.currentTimeMillis();
-        Process pr = pb.start();
-
-<<<<<<< HEAD
-        for (int i = 0; i < context.getBenchmarkRuns() + 1 && (i == 0 || context.isBenchmark()); i++) {
-            long cmdStart = System.currentTimeMillis();
-            Process pr;
-
-            try {
-                pr = pb.start();
-            } catch (IOException e) {
-                LOG.log(Level.WARNING, e, () -> "Could not start external command: " + String.join(" ", cmd));
-                continue;
-            }
-
-            if (i == 0 && (!context.isBenchmark() || context.hasStats())) {
-                // process input stream
-                boolean conflict = false;
-                boolean comment = false;
-
-                int tmp = 0;
-                String line;
-
-                try (BufferedReader buf = new BufferedReader(new InputStreamReader(pr.getInputStream()))) {
-
-                    while ((line = buf.readLine()) != null) {
-                        context.appendLine(line);
-
-                        if (context.hasStats()) {
-                            if (line.matches("^$") || line.matches("^\\s*$")
-                                    || line.matches("^\\s*//.*$")) {
-                                // skip empty lines and single line comments
-                                continue;
-                            } else if (line.matches("^\\s*/\\*.*")) {
-                                if (line.matches("^\\s*/\\*.*?\\*/")) {
-                                    // one line comment
-                                    continue;
-                                } else {
-                                    // starting block comment
-                                    comment = true;
-                                    continue;
-                                }
-                            } else if (line.matches("^.*?\\*/")) {
-                                // ending block comment
-                                comment = false;
-                                continue;
-                            }
-                            if (line.matches("^\\s*<<<<<<<.*")) {
-                                LOG.fine(() -> "CONFLICT in " + triple);
-
-                                conflict = true;
-                                comment = false;
-                                tmp = cloc;
-                                conflicts++;
-                            } else if (line.matches("^\\s*=======.*")) {
-                                comment = false;
-                            } else if (line.matches("^\\s*>>>>>>>.*")) {
-                                conflict = false;
-                                comment = false;
-                                if (tmp == cloc) {
-                                    // only conflicting comments or empty lines
-                                    conflicts--;
-                                }
-                            } else {
-                                loc++;
-                                if (conflict && !comment) {
-                                    cloc++;
-                                }
-                            }
-                        }
-                    }
-                } catch (IOException e) {
-                    LOG.log(Level.WARNING, e, () -> "Exception reading the process input stream.");
-                }
-
-                // process error stream
-                try (BufferedReader buf = new BufferedReader(new InputStreamReader(pr.getErrorStream()))) {
-
-                    while ((line = buf.readLine()) != null) {
-                        if (i == 0 && (!context.isBenchmark() || context.hasStats())) {
-                            context.appendErrorLine(line);
-                        }
-                    }
-                } catch (IOException e) {
-                    LOG.log(Level.WARNING, e, () -> "Exception reading the process error stream.");
-                }
-            }
-
-            try {
-                pr.waitFor();
-
-                if (pr.exitValue() != 0) {
-                    pr.getOutputStream().close();
-                    pr.getErrorStream().close();
-                    pr.getInputStream().close();
-                }
-            } catch (InterruptedException e) {
-                LOG.log(Level.WARNING, e, () -> "Interrupted while waiting for " + pr + " to finish.");
-                pr.destroyForcibly();
-            } catch (IOException e) {
-                LOG.log(Level.WARNING, e, () -> "Could not close process streams after it finished with non-zero exit value.");
-            }
-=======
+        Process pr;
+
+        try {
+            pr = pb.start();
+        } catch (IOException e) {
+            throw new RuntimeException("Could not run '" + String.join(" ", cmd) + "'.", e);
+        }
+
         StringBuilder processOutput = new StringBuilder();
         StringBuilder processErrorOutput = new StringBuilder();
         String ls = System.lineSeparator();
@@ -234,8 +126,9 @@
             while ((line = r.readLine()) != null) {
                 processOutput.append(line).append(ls);
             }
-        }
->>>>>>> 959db2da
+        } catch (IOException e) {
+            LOG.log(Level.SEVERE, e, () -> "Could not fully read the process output.");
+        }
 
         try (BufferedReader r = new BufferedReader(new InputStreamReader(pr.getErrorStream()))) {
             String line;
@@ -243,12 +136,19 @@
             while ((line = r.readLine()) != null) {
                 processErrorOutput.append(line).append(ls);
             }
+        } catch (IOException e) {
+            LOG.log(Level.SEVERE, e, () -> "Could not fully read the process error output.");
         }
 
         context.append(processOutput.toString());
         context.appendError(processErrorOutput.toString());
 
-        pr.waitFor();
+        try {
+            pr.waitFor();
+        } catch (InterruptedException e) {
+            LOG.log(Level.WARNING, e, () -> "Interrupted while waiting for the external command to finish.");
+        }
+
         runtime = System.currentTimeMillis() - startTime;
 
         LOG.fine(() -> String.format("%s merge time was %d ms.", getClass().getSimpleName(), runtime));
