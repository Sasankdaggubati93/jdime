--- conflicted
+++ resolved
@@ -41,11 +41,6 @@
 import de.fosd.jdime.stats.MergeTripleStats;
 import de.fosd.jdime.stats.Stats;
 import de.fosd.jdime.stats.StatsElement;
-<<<<<<< HEAD
-import org.apache.commons.lang3.StringUtils;
-=======
-import org.apache.log4j.Logger;
->>>>>>> 389b9a32
 
 /**
  * Performs an unstructured, line based merge.
@@ -56,11 +51,7 @@
  */
 public class LinebasedStrategy extends MergeStrategy<FileArtifact> {
 
-<<<<<<< HEAD
 	private static final Logger LOG = Logger.getLogger(LinebasedStrategy.class.getCanonicalName());
-=======
-	private static final Logger LOG = Logger.getLogger(LinebasedStrategy.class.getSimpleName());
->>>>>>> 389b9a32
 	
 	/**
 	 * The command to use for merging.
@@ -137,13 +128,9 @@
 		int loc = 0;
 		int cloc = 0;
 
-<<<<<<< HEAD
-		LOG.fine(() -> "Running external command: " + StringUtils.join(cmd, " "));
-=======
 		// launch the merge process by invoking GNU merge (rcs has to be
 		// installed)
-		LOG.debug("Running external command: " + Util.joinToString(cmd, ' '));
->>>>>>> 389b9a32
+		LOG.debug(() -> "Running external command: " + Util.joinToString(cmd, ' '));
 
 		for (int i = 0; i < context.getBenchmarkRuns() + 1
 				&& (i == 0 || context.isBenchmark()); i++) {
