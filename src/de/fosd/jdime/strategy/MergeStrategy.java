--- conflicted
+++ resolved
@@ -59,11 +59,8 @@
 		entries.put("structured", structured);
 		entries.put("combined", combined);
 		entries.put("autotuning", combined);
-<<<<<<< HEAD
 		entries.put("nway", nway);
 		entries.put("variants", nway);
-=======
->>>>>>> ad9beeba
 
 		strategyMap = Collections.unmodifiableMap(entries);
 	}
