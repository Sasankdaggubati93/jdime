/*
 * Copyright (C) 2013-2014 Olaf Lessenich
 * Copyright (C) 2014-2015 University of Passau, Germany
 *
 * This library is free software; you can redistribute it and/or
 * modify it under the terms of the GNU Lesser General Public
 * License as published by the Free Software Foundation; either
 * version 2.1 of the License, or (at your option) any later version.
 *
 * This library is distributed in the hope that it will be useful,
 * but WITHOUT ANY WARRANTY; without even the implied warranty of
 * MERCHANTABILITY or FITNESS FOR A PARTICULAR PURPOSE.  See the GNU
 * Lesser General Public License for more details.
 *
 * You should have received a copy of the GNU Lesser General Public
 * License along with this library; if not, write to the Free Software
 * Foundation, Inc., 51 Franklin Street, Fifth Floor, Boston,
 * MA 02110-1301  USA
 *
 * Contributors:
 *     Olaf Lessenich <lessenic@fim.uni-passau.de>
 *     Georg Seibt <seibt@fim.uni-passau.de>
 */
package de.fosd.jdime.strategy;

import java.io.BufferedReader;
import java.io.FileWriter;
import java.io.IOException;
import java.io.StringReader;
import java.security.Permission;
import java.util.ArrayList;
<<<<<<< HEAD
=======
import java.util.logging.Level;
import java.util.logging.Logger;
>>>>>>> 7a18402a

import de.fosd.jdime.common.ASTNodeArtifact;
import de.fosd.jdime.common.FileArtifact;
import de.fosd.jdime.common.LangElem;
import de.fosd.jdime.common.MergeContext;
import de.fosd.jdime.common.MergeScenario;
import de.fosd.jdime.common.NotYetImplementedException;
import de.fosd.jdime.common.operations.MergeOperation;
import de.fosd.jdime.stats.ASTStats;
import de.fosd.jdime.stats.MergeTripleStats;
import de.fosd.jdime.stats.Stats;
import de.fosd.jdime.stats.StatsElement;

/**
 * Performs a structured merge on <code>FileArtifacts</code>.
 *
 * @author Olaf Lessenich
 */
public class StructuredStrategy extends MergeStrategy<FileArtifact> {

	private static final Logger LOG = Logger.getLogger(StructuredStrategy.class.getCanonicalName());
	private static final String CONFLICT_START = "<<<<<<<";
	private static final String CONFLICT_DELIM = "=======";
	private static final String CONFLICT_END = ">>>>>>>";

	/**
	 * The source <code>FileArtifacts</code> are extracted from the
	 * <code>MergeOperation</code>, parsed by the <code>JastAddJ</code> parser
	 * into abstract syntax trees, and on the fly encapsulated into
	 * <code>ASTNodeArtifacts</code>.
	 * <p>
	 * A new <code>MergeOperation</code>, encapsulating
	 * <code>ASTNodeArtifacts</code> as source and target nodes, is created and applied.
	 *
	 * TODO: more high-level documentation.
	 *
	 * @param operation the <code>MergeOperation</code> to perform
	 * @param context the <code>MergeContext</code>
	 */
	@Override
	public final void merge(MergeOperation<FileArtifact> operation, MergeContext context) {

		assert (operation != null);
		assert (context != null);

		MergeScenario<FileArtifact> triple = operation.getMergeScenario();

		assert (triple != null);
		assert (triple.isValid()) : "The merge triple is not valid!";

		FileArtifact leftFile = triple.getLeft();
		FileArtifact rightFile = triple.getRight();
		FileArtifact baseFile = triple.getBase();
		String lPath = leftFile.getPath();
		String bPath = baseFile.getPath();
		String rPath = rightFile.getPath();
		
		assert (leftFile.exists() && !leftFile.isDirectory());
		assert ((baseFile.exists() && !baseFile.isDirectory()) || baseFile.isEmpty());
		assert (rightFile.exists() && !rightFile.isDirectory());

		context.resetStreams();

		FileArtifact target = operation.getTarget();

		if (!context.isDiffOnly() && target != null) {
			assert (!target.exists() || target.isEmpty()) : "Would be overwritten: " + target;
		}
		
		/* ASTNodeArtifacts are created from the input files.
		 * Then, a ASTNodeStrategy can be applied.
		 * The result is pretty printed and can be written into the output file.
		 */
		ASTNodeArtifact left, base, right;
		ArrayList<Long> runtimes = new ArrayList<>();
		MergeContext mergeContext;
		int conflicts = 0;
		int loc = 0;
		int cloc = 0;
		ASTStats astStats = null;
		ASTStats leftStats = null;
		ASTStats rightStats = null;

		LOG.fine(() -> String.format("Merging:%nLeft: %s%nBase: %s%nRight: %s", lPath, bPath, rPath));

		SecurityManager systemSecurityManager = System.getSecurityManager();
		System.setSecurityManager(new SecurityManager() {
			@Override
			public void checkPermission(Permission perm) {
				// allow anything.
			}

			@Override
			public void checkPermission(Permission perm, Object context) {
				// allow anything.
			}

			@Override
			public void checkExit(int status) {
				super.checkExit(status);
				throw new SecurityException("Captured attempt to exit JVM.");
			}
		});
		
		try {
			for (int i = 0; i < context.getBenchmarkRuns() + 1 && (i == 0 || context.isBenchmark()); i++) {
				if (i == 0 && (!context.isBenchmark() || context.hasStats())) {
					mergeContext = context;
				} else {
					mergeContext = (MergeContext) context.clone();
					mergeContext.setSaveStats(false);
					mergeContext.setOutputFile(null);
				}

				long cmdStart = System.currentTimeMillis();

				left = new ASTNodeArtifact(leftFile);
				base = new ASTNodeArtifact(baseFile);
				right = new ASTNodeArtifact(rightFile);

				context.addElements(left);
				if (!baseFile.isEmpty()) {
					context.addElements(base);
				}
				context.addElements(right);

				ASTNodeArtifact targetNode = ASTNodeArtifact.createProgram(left);
				targetNode.setRevision(left.getRevision());
				targetNode.renumberTree();

				if (LOG.isLoggable(Level.FINEST)) {
					LOG.finest("target.dumpTree():");
					System.out.println(targetNode.dumpTree());
				}

				MergeScenario<ASTNodeArtifact> nodeTriple = new MergeScenario<>(triple.getMergeType(), left, base, right);
<<<<<<< HEAD

				LOG.trace(nodeTriple);

				MergeOperation<ASTNodeArtifact> astMergeOp = new MergeOperation<>(nodeTriple, targetNode,
						left.getRevision().getName(), right.getRevision().getName());
=======
				MergeOperation<ASTNodeArtifact> astMergeOp = new MergeOperation<>(nodeTriple, targetNode);
>>>>>>> 7a18402a

				LOG.finest("MergeOperation<ASTNodeArtifact>.apply(context)");
				astMergeOp.apply(mergeContext);

				if (i == 0 && (!context.isBenchmark() || context.hasStats())) {
					if (LOG.isLoggable(Level.FINEST)) {
						LOG.finest("Structured merge finished.");

						if (!context.isDiffOnly()) {
							LOG.finest("target.dumpTree():");
							System.out.println(targetNode.dumpTree());
						}

						LOG.finest("Pretty-printing left:");
						System.out.println(left.prettyPrint());
						LOG.finest("Pretty-printing right:");
						System.out.println(right.prettyPrint());

						if (!context.isDiffOnly()) {
							LOG.finest("Pretty-printing merge:");
							System.out.print(targetNode.prettyPrint());
						}
					}

					if (!context.isDiffOnly()) {
						try (
								// process input stream
								BufferedReader buf = new BufferedReader(new StringReader(targetNode.prettyPrint()))) {
							boolean conflict = false;
							boolean afterconflict = false;
							boolean inleft = false;
							boolean inright = false;

							int tmp = 0;
							String line;
							StringBuffer leftlines = null;
							StringBuffer rightlines = null;

							while ((line = buf.readLine()) != null) {
								if (line.matches("^$") || line.matches("^\\s*$")) {
									// skip empty lines
									if (!conflict && !afterconflict) {
										mergeContext.appendLine(line);
									}
									continue;
								}

								if (line.matches("^\\s*" + CONFLICT_START + ".*")) {
									conflict = true;
									tmp = cloc;
									conflicts++;
									inleft = true;

									if (!afterconflict) {
										// new conflict or new chain of
										// conflicts
										leftlines = new StringBuffer();
										rightlines = new StringBuffer();
									} else {
										// is directly after a previous conflict
										// lets merge them
										conflicts--;
									}
								} else if (line.matches("^\\s*" + CONFLICT_DELIM + ".*")) {
									inleft = false;
									inright = true;
								} else if (line.matches("^\\s*" + CONFLICT_END + ".*")) {
									conflict = false;
									afterconflict = true;
									if (tmp == cloc) {
										// only empty lines
										conflicts--;
									}
									inright = false;
								} else {
									loc++;
									if (conflict) {
										cloc++;
										if (inleft) {
											assert (leftlines != null);
											leftlines.append(line).append(System.lineSeparator());
										} else if (inright) {
											assert (rightlines != null);
											rightlines.append(line).append(System.lineSeparator());
										}
									} else {
										if (afterconflict) {
											printConflict(mergeContext, lPath, rPath, leftlines, rightlines);
										}
										afterconflict = false;
										mergeContext.appendLine(line);
									}
								}
							}

							if (afterconflict) {
								// last line of the buffer was a closing conflict
								printConflict(mergeContext, lPath, rPath, leftlines, rightlines);
							}
							afterconflict = false;
						}
					}
				}

				long runtime = System.currentTimeMillis() - cmdStart;
				runtimes.add(runtime);

				if (LOG.isLoggable(Level.FINE)) {
					try (FileWriter file = new FileWriter(leftFile + ".dot")) {
						file.write(new ASTNodeStrategy().dumpTree(targetNode, true));
					}
				}

				// collect stats
				leftStats = left.getStats(right.getRevision(), LangElem.TOPLEVELNODE, false);
				rightStats = right.getStats(left.getRevision(), LangElem.TOPLEVELNODE, false);
				ASTStats targetStats = targetNode.getStats(null, LangElem.TOPLEVELNODE, false);

				assert (leftStats.getDiffStats(LangElem.NODE.toString()).getMatches() == rightStats
						.getDiffStats(LangElem.NODE.toString()).getMatches()) :
						"Number of matches should be equal in left and " + "right revision.";

				astStats = ASTStats.add(leftStats, rightStats);
				astStats.setConflicts(targetStats);

				if (LOG.isLoggable(Level.FINE) && context.hasStats()) {
					System.out.println("---------- left ----------");
					System.out.println(leftStats);
					System.out.println("---------- right ----------");
					System.out.println(rightStats);
					System.out.println("---------- target ----------");
					System.out.println(targetStats);
				}

				if (LOG.isLoggable(Level.FINE)) {
					String sep = " / ";
					int nodes = astStats.getDiffStats(LangElem.NODE.toString()).getElements();
					int matches = astStats.getDiffStats(LangElem.NODE.toString()).getMatches();
					int changes = astStats.getDiffStats(LangElem.NODE.toString()).getAdded();
					int removals = astStats.getDiffStats(LangElem.NODE.toString()).getDeleted();
					int conflictnodes = astStats.getDiffStats(LangElem.NODE.toString()).getConflicting();

					LOG.fine(String.format("Absolute (nodes%smatches%schanges%sremovals%sconflicts): ", sep, sep, sep, sep));
					LOG.fine(String.format("%d%s%d%s%d%s%d%s%d", nodes, sep, matches, sep, changes, sep, removals, sep, conflictnodes));

					if (nodes > 0) {
						LOG.fine(String.format("Relative (nodes%smatches%schanges%sremovals%sconflicts): ", sep, sep, sep, sep));
						LOG.fine(String.format("%s%s%s%s%s%s%s%s%s", 100.0, sep, 100.0 * matches / nodes, sep,
								100.0 * changes / nodes, sep, 100.0 * removals / nodes, sep, 100.0 * conflictnodes / nodes));
					}
				}

				if (context.hasStats()) {
					Stats stats = context.getStats();
					stats.addASTStats(astStats);
					stats.addLeftStats(leftStats);
					stats.addRightStats(rightStats);
				}

				if (context.isBenchmark() && context.hasStats()) {
					if (i == 0) {
						LOG.fine(() -> "Initial run: " + runtime + " ms");
					} else {
						LOG.fine((String.format("Run %d of %d: %d ms", i, context.getBenchmarkRuns(), runtime)));
					}
				}
			}
			if (context.isBenchmark() && runtimes.size() > 1) {
				// remove first run as it took way longer due to all the
				// counting
				runtimes.remove(0);
			}

			Long runtime = MergeContext.median(runtimes);
			LOG.fine(() -> "Structured merge time was " + runtime + " ms.");

			if (context.hasErrors()) {
				System.err.println(context.getStdErr());
			}

			// write output
			if (!context.isPretend() && target != null) {
				LOG.finest(() -> "Write output to file: " + target.getFullPath());
				assert (target.exists());
				target.write(context.getStdIn());
			}
			// add statistical data to context
			if (context.hasStats()) {
				assert (cloc <= loc);

				Stats stats = context.getStats();
				StatsElement linesElement = stats.getElement("lines");
				assert (linesElement != null);
				StatsElement newElement = new StatsElement();
				newElement.setMerged(loc);
				newElement.setConflicting(cloc);
				linesElement.addStatsElement(newElement);

				if (conflicts > 0) {
					assert (cloc > 0);
					stats.addConflicts(conflicts);
					StatsElement filesElement = stats.getElement("files");
					assert (filesElement != null);
					filesElement.incrementConflicting();
				} else {
					assert (cloc == 0);
				}

				stats.increaseRuntime(runtime);

				assert (leftStats != null);
				assert (rightStats != null);

				MergeTripleStats scenariostats =
						new MergeTripleStats(triple, conflicts, cloc, loc, runtime, astStats, leftStats, rightStats);
				stats.addScenarioStats(scenariostats);
			}
		} catch (SecurityException e) {
			LOG.log(Level.SEVERE, e, () -> "SecurityException while merging.");
		} catch (Throwable t) {
			LOG.log(Level.SEVERE, t, () -> String.format("Exception while merging:%nLeft: %s%nBase: %s%nRight: %s", lPath, bPath, rPath));
			
			if (!context.isKeepGoing()) {
				throw new Error(t);
			} else {
				if (context.hasStats()) {
					MergeTripleStats scenarioStats = new MergeTripleStats(triple, t.toString());
					context.getStats().addScenarioStats(scenarioStats);
				}
			}
		}

		System.setSecurityManager(systemSecurityManager);
	}

	private static void printConflict(MergeContext mergeContext, String lPath, String rPath, StringBuffer leftlines,
	                                  StringBuffer rightlines) {
		assert (leftlines != null);
		assert (rightlines != null);
		mergeContext.appendLine(CONFLICT_START + " " + lPath);
		mergeContext.append(leftlines.toString());
		mergeContext.appendLine(CONFLICT_DELIM);
		mergeContext.append(rightlines.toString());
		mergeContext.appendLine(CONFLICT_END + " " + rPath);
	}

	@Override
	public final String toString() {
		return "structured";
	}

	@Override
	public final Stats createStats() {
		return new Stats(new String[] {"directories", "files", "lines", "nodes"});
	}

	@Override
	public final String getStatsKey(FileArtifact artifact) {
		// FIXME: remove me when implementation is complete!
		throw new NotYetImplementedException("StructuredStrategy: Implement me!");
	}

	@Override
	public final String dumpTree(FileArtifact artifact, boolean graphical) throws IOException {
		return new ASTNodeStrategy().dumpTree(new ASTNodeArtifact(artifact), graphical);
	}

	@Override
	public String dumpFile(FileArtifact artifact, boolean graphical) throws IOException {
		return new ASTNodeStrategy().dumpFile(new ASTNodeArtifact(artifact), graphical);
	}
}<|MERGE_RESOLUTION|>--- conflicted
+++ resolved
@@ -29,11 +29,8 @@
 import java.io.StringReader;
 import java.security.Permission;
 import java.util.ArrayList;
-<<<<<<< HEAD
-=======
 import java.util.logging.Level;
 import java.util.logging.Logger;
->>>>>>> 7a18402a
 
 import de.fosd.jdime.common.ASTNodeArtifact;
 import de.fosd.jdime.common.FileArtifact;
@@ -170,15 +167,11 @@
 				}
 
 				MergeScenario<ASTNodeArtifact> nodeTriple = new MergeScenario<>(triple.getMergeType(), left, base, right);
-<<<<<<< HEAD
-
-				LOG.trace(nodeTriple);
+
+				LOG.finest(nodeTriple.toString());
 
 				MergeOperation<ASTNodeArtifact> astMergeOp = new MergeOperation<>(nodeTriple, targetNode,
 						left.getRevision().getName(), right.getRevision().getName());
-=======
-				MergeOperation<ASTNodeArtifact> astMergeOp = new MergeOperation<>(nodeTriple, targetNode);
->>>>>>> 7a18402a
 
 				LOG.finest("MergeOperation<ASTNodeArtifact>.apply(context)");
 				astMergeOp.apply(mergeContext);
