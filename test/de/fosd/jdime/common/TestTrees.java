--- conflicted
+++ resolved
@@ -28,20 +28,14 @@
 import java.util.Map;
 import java.util.Set;
 
-<<<<<<< HEAD
-=======
 import com.sun.org.apache.xpath.internal.SourceTree;
->>>>>>> 555ad327
 import de.fosd.jdime.matcher.Matcher;
 import de.fosd.jdime.matcher.matching.Color;
 import de.fosd.jdime.matcher.matching.Matchings;
 import de.fosd.jdime.stats.KeyEnums;
 import de.fosd.jdime.strdump.DumpMode;
 
-<<<<<<< HEAD
-=======
 import static de.fosd.jdime.stats.KeyEnums.Type.CLASS;
->>>>>>> 555ad327
 import static de.fosd.jdime.stats.KeyEnums.Type.METHOD;
 import static de.fosd.jdime.stats.KeyEnums.Type.NODE;
 import static de.fosd.jdime.stats.KeyEnums.Type.TRY;
@@ -215,8 +209,6 @@
         return Tuple.of(classLeft, classRight);
     }
 
-<<<<<<< HEAD
-=======
     private static TestArtifact conflictTree() {
         TestArtifact clazz = new TestArtifact("Class", CLASS);
         TestArtifact method = new TestArtifact("Method", CLASS);
@@ -252,7 +244,6 @@
         return clazz;
     }
 
->>>>>>> 555ad327
     private static class MatchContext<T extends Artifact<T>> {
 
         private MergeContext mergeContext;
